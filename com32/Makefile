<<<<<<< HEAD
SUBDIRS = tools lib gpllib libutil modules mboot menu samples rosh cmenu hdt gfxboot
=======
SUBDIRS = lib gpllib libutil modules mboot menu samples rosh cmenu \
	  hdt gfxboot sysdump
>>>>>>> b82686b5
all tidy dist clean spotless install:
	set -e; for d in $(SUBDIRS); do $(MAKE) -C $$d $@; done<|MERGE_RESOLUTION|>--- conflicted
+++ resolved
@@ -1,8 +1,4 @@
-<<<<<<< HEAD
-SUBDIRS = tools lib gpllib libutil modules mboot menu samples rosh cmenu hdt gfxboot
-=======
-SUBDIRS = lib gpllib libutil modules mboot menu samples rosh cmenu \
+SUBDIRS = tools lib gpllib libutil modules mboot menu samples rosh cmenu \
 	  hdt gfxboot sysdump
->>>>>>> b82686b5
 all tidy dist clean spotless install:
 	set -e; for d in $(SUBDIRS); do $(MAKE) -C $$d $@; done