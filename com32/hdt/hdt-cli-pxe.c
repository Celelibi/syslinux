/* ----------------------------------------------------------------------- *
 *
 *   Copyright 2009 Erwan Velu - All Rights Reserved
 *
 *   Permission is hereby granted, free of charge, to any person
 *   obtaining a copy of this software and associated documentation
 *   files (the "Software"), to deal in the Software without
 *   restriction, including without limitation the rights to use,
 *   copy, modify, merge, publish, distribute, sublicense, and/or
 *   sell copies of the Software, and to permit persons to whom
 *   the Software is furnished to do so, subject to the following
 *   conditions:
 *
 *   The above copyright notice and this permission notice shall
 *   be included in all copies or substantial portions of the Software.
 *
 *   THE SOFTWARE IS PROVIDED "AS IS", WITHOUT WARRANTY OF ANY KIND,
 *   EXPRESS OR IMPLIED, INCLUDING BUT NOT LIMITED TO THE WARRANTIES
 *   OF MERCHANTABILITY, FITNESS FOR A PARTICULAR PURPOSE AND
 *   NONINFRINGEMENT. IN NO EVENT SHALL THE AUTHORS OR COPYRIGHT
 *   HOLDERS BE LIABLE FOR ANY CLAIM, DAMAGES OR OTHER LIABILITY,
 *   WHETHER IN AN ACTION OF CONTRACT, TORT OR OTHERWISE, ARISING
 *   FROM, OUT OF OR IN CONNECTION WITH THE SOFTWARE OR THE USE OR
 *   OTHER DEALINGS IN THE SOFTWARE.
 *
 * -----------------------------------------------------------------------
 */

#include <stdio.h>
#include <string.h>
#include <stdlib.h>
#include <errno.h>
#include <syslinux/pxe.h>
#include <syslinux/config.h>

#include "hdt-cli.h"
#include "hdt-common.h"

void main_show_pxe(int argc __unused, char **argv __unused,
		   struct s_hardware *hardware)
{
	char buffer[81];
	memset(buffer, 0, sizeof(81));
	if (hardware->sv->filesystem != SYSLINUX_FS_PXELINUX) {
		more_printf("You are not currently using PXELINUX\n");
		return;
	}

	detect_pxe(hardware);
	more_printf("PXE\n");
	if (hardware->is_pxe_valid == false) {
		more_printf(" No valid PXE ROM found\n");
		return;
	}

	struct s_pxe *p = &hardware->pxe;
	more_printf(" PCI device no: %d \n", p->pci_device_pos);

<<<<<<< HEAD
	if (hardware->pci_ids_return_code == -ENOPCIIDS) {
		snprintf(buffer, sizeof(buffer),
			 " PCI ID       : %04x:%04x[%04x:%04X] rev(%02x)\n",
			 p->vendor_id, p->product_id, p->subvendor_id,
			 p->subproduct_id, p->rev);
		snprintf(buffer, sizeof(buffer),
			 " PCI Bus pos. : %02x:%02x.%02x\n", p->pci_bus,
			 p->pci_dev, p->pci_func);
		more_printf(buffer);
	} else {
		snprintf(buffer, sizeof(buffer), " Manufacturer : %s \n",
			 p->pci_device->dev_info->vendor_name);
		more_printf(buffer);
		snprintf(buffer, sizeof(buffer), " Product      : %s \n",
			 p->pci_device->dev_info->product_name);
		more_printf(buffer);
	}
	more_printf(" Addresses    : %d.%d.%d.%d @ %s\n", p->ip_addr[0],
		    p->ip_addr[1], p->ip_addr[2], p->ip_addr[3], p->mac_addr);
=======
  if ((hardware->pci_ids_return_code == -ENOPCIIDS) ||  (p->pci_device==NULL)) {
    snprintf(buffer, sizeof(buffer),
       " PCI ID       : %04x:%04x[%04x:%04X] rev(%02x)\n",
       p->vendor_id, p->product_id, p->subvendor_id,
       p->subproduct_id, p->rev);
    snprintf(buffer, sizeof(buffer),
       " PCI Bus pos. : %02x:%02x.%02x\n", p->pci_bus,
       p->pci_dev, p->pci_func);
    more_printf(buffer);
  } else {
    snprintf(buffer, sizeof(buffer), " Manufacturer : %s \n",
       p->pci_device->dev_info->vendor_name);
    more_printf(buffer);
    snprintf(buffer, sizeof(buffer), " Product      : %s \n",
       p->pci_device->dev_info->product_name);
    more_printf(buffer);
  }
  more_printf(" Addresses    : %d.%d.%d.%d @ %s\n", p->ip_addr[0],
        p->ip_addr[1], p->ip_addr[2], p->ip_addr[3], p->mac_addr);
>>>>>>> c31b5356
}

struct cli_module_descr pxe_show_modules = {
	.modules = NULL,
	.nb_modules = 0,
	.default_callback = main_show_pxe,
};

struct cli_mode_descr pxe_mode = {
	.mode = PXE_MODE,
	.name = CLI_PXE,
	.default_modules = NULL,
	.show_modules = &pxe_show_modules,
	.set_modules = NULL,
};<|MERGE_RESOLUTION|>--- conflicted
+++ resolved
@@ -56,8 +56,8 @@
 	struct s_pxe *p = &hardware->pxe;
 	more_printf(" PCI device no: %d \n", p->pci_device_pos);
 
-<<<<<<< HEAD
-	if (hardware->pci_ids_return_code == -ENOPCIIDS) {
+	if (hardware->pci_ids_return_code == -ENOPCIIDS ||
+	    (p->pci_device == NULL)) {
 		snprintf(buffer, sizeof(buffer),
 			 " PCI ID       : %04x:%04x[%04x:%04X] rev(%02x)\n",
 			 p->vendor_id, p->product_id, p->subvendor_id,
@@ -76,27 +76,6 @@
 	}
 	more_printf(" Addresses    : %d.%d.%d.%d @ %s\n", p->ip_addr[0],
 		    p->ip_addr[1], p->ip_addr[2], p->ip_addr[3], p->mac_addr);
-=======
-  if ((hardware->pci_ids_return_code == -ENOPCIIDS) ||  (p->pci_device==NULL)) {
-    snprintf(buffer, sizeof(buffer),
-       " PCI ID       : %04x:%04x[%04x:%04X] rev(%02x)\n",
-       p->vendor_id, p->product_id, p->subvendor_id,
-       p->subproduct_id, p->rev);
-    snprintf(buffer, sizeof(buffer),
-       " PCI Bus pos. : %02x:%02x.%02x\n", p->pci_bus,
-       p->pci_dev, p->pci_func);
-    more_printf(buffer);
-  } else {
-    snprintf(buffer, sizeof(buffer), " Manufacturer : %s \n",
-       p->pci_device->dev_info->vendor_name);
-    more_printf(buffer);
-    snprintf(buffer, sizeof(buffer), " Product      : %s \n",
-       p->pci_device->dev_info->product_name);
-    more_printf(buffer);
-  }
-  more_printf(" Addresses    : %d.%d.%d.%d @ %s\n", p->ip_addr[0],
-        p->ip_addr[1], p->ip_addr[2], p->ip_addr[3], p->mac_addr);
->>>>>>> c31b5356
 }
 
 struct cli_module_descr pxe_show_modules = {
