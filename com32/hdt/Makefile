--- conflicted
+++ resolved
@@ -29,48 +29,8 @@
 
 all: $(MODULES) $(TESTFILES)
 
-<<<<<<< HEAD
-LDFLAGS	= -m elf_i386 -T $(com32)/lib/com32.ld
-
-all:  $(MODULES) $(LIB)
-
-.PRECIOUS: %.o
-%.o: %.S
-	$(CC) $(SFLAGS) -c -o $@ $<
-
-.PRECIOUS: %.o
-%.o: %.c
-	@$(CC) $(CFLAGS) -std=gnu99  -D__COM32__ -c -o $@ $<
-
-.PRECIOUS: %.elf
-%.elf: c32entry.o %.o $(LIB)
-	@$(LD) -Ttext 0x101000 -e _start -o $@ $^
-
-hdt.elf: hdt.o hdt-ata.o hdt-menu.o hdt-menu-pci.o hdt-menu-kernel.o \
-	hdt-menu-disk.o hdt-menu-dmi.o hdt-menu-processor.o \
-	hdt-menu-syslinux.o hdt-menu-about.o \
-	hdt-cli.o hdt-cli-hdt.o hdt-common.o hdt-cli-pci.o hdt-cli-dmi.o \
-	hdt-cli-cpu.o hdt-cli-pxe.o hdt-cli-kernel.o \
-	hdt-cli-syslinux.o hdt-cli-vesa.o\
-	hdt-menu-pxe.o hdt-menu-summary.o hdt-menu-vesa.o\
-	lib-ansi.o\
-	$(LIBS)
-	@$(LD) $(LDFLAGS) -o $@ $^
-
-%.c32: %.elf
-	@$(OBJCOPY) -O binary $< $@
-
-%.com: %.asm
-	@$(NASM) $(NASMOPT) -f bin -o $@ -l $*.lst $<
-
-$(LIB):
-	@rm -f $@
-	@$(AR) cq $@ $^
-	@$(RANLIB) $@
-=======
 hdt.elf : $(OBJS) $(LIBS) $(C_LIBS)
 	$(LD) $(LDFLAGS) -o $@ $^
->>>>>>> 3b80c269
 
 tidy dist:
 	rm -f *.o *.lo *.a *.lst *.elf .*.d *.tmp
