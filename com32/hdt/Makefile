--- conflicted
+++ resolved
@@ -18,16 +18,8 @@
 VPATH = $(SRC)
 include $(MAKEDIR)/elf.mk
 
-<<<<<<< HEAD
 LIBS      = $(objdir)/com32/libupload/libcom32upload.a
-C_LIBS    += $(objdir)/com32/cmenu/libmenu/libmenu.c32 \
-	     $(objdir)/com32/libutil/libutil_com.c32 \
-	     $(objdir)/com32/lib/libcom32.c32 \
-	     $(objdir)/com32/gpllib/libcom32gpl.c32
-=======
-LIBS      = ../libupload/libcom32upload.a
-C_LIBS    += $(com32)/cmenu/libmenu/libmenu.c32
->>>>>>> b210bd5b
+C_LIBS    += $(objdir)/com32/cmenu/libmenu/libmenu.c32
 CFLAGS    += -I$(com32)/cmenu/libmenu -I$(com32)
 
 MODULES	  = hdt.c32
