--- conflicted
+++ resolved
@@ -150,16 +150,10 @@
 #define CLI_DMI_MEMORY_BANK "bank"
 #define CLI_DMI_PROCESSOR "cpu"
 #define CLI_DMI_SYSTEM "system"
+#define CLI_DMI_IPMI "ipmi"
 #define CLI_DMI_LIST CLI_SHOW_LIST
-<<<<<<< HEAD
-#define CLI_DMI_MAX_MODULES 9
+#define CLI_DMI_MAX_MODULES 10
 void main_show_dmi(int argc, char **argv, struct s_hardware *hardware);
-=======
-#define CLI_DMI_IPMI "ipmi"
-#define CLI_DMI_MAX_MODULES 10
-void main_show_dmi(struct s_hardware *hardware);
-void handle_dmi_commands(char *cli_line, struct s_hardware *hardware);
->>>>>>> 4ed6ebda
 void show_dmi_memory_modules(int argc, char** argv, struct s_hardware *hardware);
 
 // PCI STUFF
