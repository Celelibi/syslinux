/* ----------------------------------------------------------------------- *
 *
 *   Copyright 2009 Erwan Velu - All Rights Reserved
 *
 *   Permission is hereby granted, free of charge, to any person
 *   obtaining a copy of this software and associated documentation
 *   files (the "Software"), to deal in the Software without
 *   restriction, including without limitation the rights to use,
 *   copy, modify, merge, publish, distribute, sublicense, and/or
 *   sell copies of the Software, and to permit persons to whom
 *   the Software is furnished to do so, subject to the following
 *   conditions:
 *
 *   The above copyright notice and this permission notice shall
 *   be included in all copies or substantial portions of the Software.
 *
 *   THE SOFTWARE IS PROVIDED "AS IS", WITHOUT WARRANTY OF ANY KIND,
 *   EXPRESS OR IMPLIED, INCLUDING BUT NOT LIMITED TO THE WARRANTIES
 *   OF MERCHANTABILITY, FITNESS FOR A PARTICULAR PURPOSE AND
 *   NONINFRINGEMENT. IN NO EVENT SHALL THE AUTHORS OR COPYRIGHT
 *   HOLDERS BE LIABLE FOR ANY CLAIM, DAMAGES OR OTHER LIABILITY,
 *   WHETHER IN AN ACTION OF CONTRACT, TORT OR OTHERWISE, ARISING
 *   FROM, OUT OF OR IN CONNECTION WITH THE SOFTWARE OR THE USE OR
 *   OTHER DEALINGS IN THE SOFTWARE.
 *
 * -----------------------------------------------------------------------
 */

#include <stdio.h>
#include <string.h>
#include <stdlib.h>
#include <errno.h>

#include "hdt-cli.h"
#include "hdt-common.h"

static void show_dmi_modules(int argc __unused, char** argv __unused,
                             struct s_hardware *hardware)
{
  char available_dmi_commands[1024];
  memset(available_dmi_commands, 0, sizeof(available_dmi_commands));

<<<<<<< HEAD
  more_printf("Available DMI modules on your system:\n");
	if (hardware->dmi.base_board.filled == true)
		more_printf("\t%s\n", CLI_DMI_BASE_BOARD);
	if (hardware->dmi.battery.filled == true)
		more_printf("\t%s\n", CLI_DMI_BATTERY);
	if (hardware->dmi.bios.filled == true)
		more_printf("\t%s\n", CLI_DMI_BIOS);
	if (hardware->dmi.chassis.filled == true)
		more_printf("\t%s\n", CLI_DMI_CHASSIS);
	for (int i = 0; i < hardware->dmi.memory_count; i++) {
		if (hardware->dmi.memory[i].filled == true) {
			more_printf("\tbank <number>\n", CLI_DMI_MEMORY);
=======
  printf("Available DMI modules on your system:\n");
	if (hardware->dmi.base_board.filled == true)
		printf("\t%s\n", CLI_DMI_BASE_BOARD);
	if (hardware->dmi.battery.filled == true)
		printf("\t%s\n", CLI_DMI_BATTERY);
	if (hardware->dmi.bios.filled == true)
		printf("\t%s\n", CLI_DMI_BIOS);
	if (hardware->dmi.chassis.filled == true)
		printf("\t%s\n", CLI_DMI_CHASSIS);
	for (int i = 0; i < hardware->dmi.memory_count; i++) {
		if (hardware->dmi.memory[i].filled == true) {
			printf("\tbank <number>\n");
>>>>>>> 13c60849
			break;
		}
	}
	if (hardware->dmi.processor.filled == true)
<<<<<<< HEAD
		more_printf("\t%s\n", CLI_DMI_PROCESSOR);
	if (hardware->dmi.system.filled == true)
		more_printf("\t%s\n", CLI_DMI_SYSTEM);
  	if (hardware->dmi.ipmi.filled == true)
		more_printf("\t%s\n", CLI_DMI_IPMI);
=======
		printf("\t%s\n", CLI_DMI_PROCESSOR);
	if (hardware->dmi.system.filled == true)
		printf("\t%s\n", CLI_DMI_SYSTEM);
  	if (hardware->dmi.ipmi.filled == true)
		printf("\t%s\n", CLI_DMI_IPMI);
>>>>>>> 13c60849
}

static void show_dmi_base_board(int argc __unused, char** argv __unused,
                                struct s_hardware *hardware)
{
  if (hardware->dmi.base_board.filled == false) {
<<<<<<< HEAD
    more_printf("base_board information not found on your system, see "
=======
    printf("base_board information not found on your system, see "
>>>>>>> 13c60849
	   "`show list' to see which module is available.\n");
    return;
  }
  reset_more_printf();
  more_printf("Base board\n");
  more_printf(" Manufacturer : %s\n",
        hardware->dmi.base_board.manufacturer);
  more_printf(" Product Name : %s\n",
        hardware->dmi.base_board.product_name);
  more_printf(" Version      : %s\n", hardware->dmi.base_board.version);
  more_printf(" Serial       : %s\n", hardware->dmi.base_board.serial);
  more_printf(" Asset Tag    : %s\n", hardware->dmi.base_board.asset_tag);
  more_printf(" Location     : %s\n", hardware->dmi.base_board.location);
  more_printf(" Type         : %s\n", hardware->dmi.base_board.type);
  for (int i = 0; i < BASE_BOARD_NB_ELEMENTS; i++) {
    if (((bool *) (&hardware->dmi.base_board.features))[i] == true) {
      more_printf(" %s\n", base_board_features_strings[i]);
    }
  }
}

static void show_dmi_system(int argc __unused, char** argv __unused,
                            struct s_hardware *hardware)
{
  if (hardware->dmi.system.filled == false) {
<<<<<<< HEAD
    more_printf("system information not found on your system, see "
=======
    printf("system information not found on your system, see "
>>>>>>> 13c60849
	   "`show list' to see which module is available.\n");
    return;
  }
  printf("System\n");
  printf(" Manufacturer : %s\n", hardware->dmi.system.manufacturer);
  printf(" Product Name : %s\n", hardware->dmi.system.product_name);
  printf(" Version      : %s\n", hardware->dmi.system.version);
  printf(" Serial       : %s\n", hardware->dmi.system.serial);
  printf(" UUID         : %s\n", hardware->dmi.system.uuid);
  printf(" Wakeup Type  : %s\n", hardware->dmi.system.wakeup_type);
  printf(" SKU Number   : %s\n", hardware->dmi.system.sku_number);
  printf(" Family       : %s\n", hardware->dmi.system.family);
}

static void show_dmi_bios(int argc __unused, char** argv __unused,
                          struct s_hardware *hardware)
{
  if (hardware->dmi.bios.filled == false) {
<<<<<<< HEAD
    more_printf("bios information not found on your system, see "
=======
    printf("bios information not found on your system, see "
>>>>>>> 13c60849
	   "`show list' to see which module is available.\n");
    return;
  }
  reset_more_printf();
  more_printf("BIOS\n");
  more_printf(" Vendor            : %s\n", hardware->dmi.bios.vendor);
  more_printf(" Version           : %s\n", hardware->dmi.bios.version);
  more_printf(" Release           : %s\n",
        hardware->dmi.bios.release_date);
  more_printf(" Bios Revision     : %s\n",
        hardware->dmi.bios.bios_revision);
  more_printf(" Firmware Revision : %s\n",
        hardware->dmi.bios.firmware_revision);
  more_printf(" Address           : 0x%04X0\n",
        hardware->dmi.bios.address);
  more_printf(" Runtime address   : %u %s\n",
        hardware->dmi.bios.runtime_size,
        hardware->dmi.bios.runtime_size_unit);
  more_printf(" Rom size          : %u %s\n", hardware->dmi.bios.rom_size,
        hardware->dmi.bios.rom_size_unit);

  for (int i = 0; i < BIOS_CHAR_NB_ELEMENTS; i++) {
    if (((bool *) (&hardware->dmi.bios.characteristics))[i] == true) {
      more_printf(" %s\n", bios_charac_strings[i]);
    }
  }
  for (int i = 0; i < BIOS_CHAR_X1_NB_ELEMENTS; i++) {
    if (((bool *) (&hardware->dmi.bios.characteristics_x1))[i] ==
        true) {
      more_printf(" %s\n", bios_charac_x1_strings[i]);
    }
  }

  for (int i = 0; i < BIOS_CHAR_X2_NB_ELEMENTS; i++) {
    if (((bool *) (&hardware->dmi.bios.characteristics_x2))[i] ==
        true) {
      more_printf(" %s\n", bios_charac_x2_strings[i]);
    }
  }

}

static void show_dmi_chassis(int argc __unused, char** argv __unused,
                             struct s_hardware *hardware)
{
  if (hardware->dmi.chassis.filled == false) {
    more_printf("chassis information not found on your system, see "
	   "`show list' to see which module is available.\n");
    return;
  }
  printf("Chassis\n");
  printf(" Manufacturer       : %s\n",
        hardware->dmi.chassis.manufacturer);
  printf(" Type               : %s\n", hardware->dmi.chassis.type);
  printf(" Lock               : %s\n", hardware->dmi.chassis.lock);
  printf(" Version            : %s\n",
        hardware->dmi.chassis.version);
  printf(" Serial             : %s\n", hardware->dmi.chassis.serial);
  printf(" Asset Tag          : %s\n",
        hardware->dmi.chassis.asset_tag);
  printf(" Boot up state      : %s\n",
        hardware->dmi.chassis.boot_up_state);
  printf(" Power supply state : %s\n",
        hardware->dmi.chassis.power_supply_state);
  printf(" Thermal state      : %s\n",
        hardware->dmi.chassis.thermal_state);
  printf(" Security Status    : %s\n",
        hardware->dmi.chassis.security_status);
  printf(" OEM Information    : %s\n",
        hardware->dmi.chassis.oem_information);
  printf(" Height             : %u\n", hardware->dmi.chassis.height);
  printf(" NB Power Cords     : %u\n",
        hardware->dmi.chassis.nb_power_cords);
}

static void show_dmi_ipmi(int argc __unused, char **argv __unused,
                             struct s_hardware *hardware)
{
  if (hardware->dmi.ipmi.filled == false) {
    more_printf("IPMI module not available\n");
    return;
  }
  printf("IPMI\n");
  printf(" Interface Type     : %s\n",
        hardware->dmi.ipmi.interface_type);
  printf(" Specification Ver. : %u.%u\n",
	hardware->dmi.ipmi.major_specification_version,
	hardware->dmi.ipmi.minor_specification_version);
  printf(" I2C Slave Address  : 0x%02x\n",
	hardware->dmi.ipmi.I2C_slave_address);
  printf(" Nv Storage Address : %u\n",
        hardware->dmi.ipmi.nv_address);
  uint32_t high = hardware->dmi.ipmi.base_address >> 32;
  uint32_t low  = hardware->dmi.ipmi.base_address & 0xFFFF;
  printf(" Base Address       : %08X%08X\n",
	high,(low & ~1));
  printf(" IRQ                : %d\n",
        hardware->dmi.ipmi.irq);
}

static void show_dmi_battery(int argc __unused, char** argv __unused,
                             struct s_hardware *hardware)
{
  if (hardware->dmi.battery.filled == false) {
<<<<<<< HEAD
    more_printf("battery information not found on your system, see "
=======
    printf("battery information not found on your system, see "
>>>>>>> 13c60849
	   "`show list' to see which module is available.\n");
    return;
  }
  printf("Battery \n");
  printf(" Vendor             : %s\n",
        hardware->dmi.battery.manufacturer);
  printf(" Manufacture Date   : %s\n",
        hardware->dmi.battery.manufacture_date);
  printf(" Serial             : %s\n", hardware->dmi.battery.serial);
  printf(" Name               : %s\n", hardware->dmi.battery.name);
  printf(" Chemistry          : %s\n",
        hardware->dmi.battery.chemistry);
  printf(" Design Capacity    : %s\n",
        hardware->dmi.battery.design_capacity);
  printf(" Design Voltage     : %s\n",
        hardware->dmi.battery.design_voltage);
  printf(" SBDS               : %s\n", hardware->dmi.battery.sbds);
  printf(" SBDS Manuf. Date   : %s\n",
        hardware->dmi.battery.sbds_manufacture_date);
  printf(" SBDS Chemistry     : %s\n",
        hardware->dmi.battery.sbds_chemistry);
  printf(" Maximum Error      : %s\n",
        hardware->dmi.battery.maximum_error);
  printf(" OEM Info           : %s\n",
        hardware->dmi.battery.oem_info);
}

static void show_dmi_cpu(int argc __unused, char** argv __unused,
                         struct s_hardware *hardware)
{
  if (hardware->dmi.processor.filled == false) {
<<<<<<< HEAD
    more_printf("processor information not found on your system, see "
=======
    printf("processor information not found on your system, see "
>>>>>>> 13c60849
	   "`show list' to see which module is available.\n");
    return;
  }
  reset_more_printf();
  more_printf("CPU\n");
  more_printf(" Socket Designation : %s\n",
        hardware->dmi.processor.socket_designation);
  more_printf(" Type               : %s\n", hardware->dmi.processor.type);
  more_printf(" Family             : %s\n",
        hardware->dmi.processor.family);
  more_printf(" Manufacturer       : %s\n",
        hardware->dmi.processor.manufacturer);
  more_printf(" Version            : %s\n",
        hardware->dmi.processor.version);
  more_printf(" External Clock     : %u\n",
        hardware->dmi.processor.external_clock);
  more_printf(" Max Speed          : %u\n",
        hardware->dmi.processor.max_speed);
  more_printf(" Current Speed      : %u\n",
        hardware->dmi.processor.current_speed);
  more_printf(" Cpu Type           : %u\n",
        hardware->dmi.processor.signature.type);
  more_printf(" Cpu Family         : %u\n",
        hardware->dmi.processor.signature.family);
  more_printf(" Cpu Model          : %u\n",
        hardware->dmi.processor.signature.model);
  more_printf(" Cpu Stepping       : %u\n",
        hardware->dmi.processor.signature.stepping);
  more_printf(" Cpu Minor Stepping : %u\n",
        hardware->dmi.processor.signature.minor_stepping);
// more_printf(" Voltage            : %f\n",hardware->dmi.processor.voltage);
  more_printf(" Status             : %s\n",
        hardware->dmi.processor.status);
  more_printf(" Upgrade            : %s\n",
        hardware->dmi.processor.upgrade);
  more_printf(" Cache L1 Handle    : %s\n",
        hardware->dmi.processor.cache1);
  more_printf(" Cache L2 Handle    : %s\n",
        hardware->dmi.processor.cache2);
  more_printf(" Cache L3 Handle    : %s\n",
        hardware->dmi.processor.cache3);
  more_printf(" Serial             : %s\n",
        hardware->dmi.processor.serial);
  more_printf(" Part Number        : %s\n",
        hardware->dmi.processor.part_number);
  more_printf(" ID                 : %s\n", hardware->dmi.processor.id);
  for (int i = 0; i < PROCESSOR_FLAGS_ELEMENTS; i++) {
    if (((bool *) (&hardware->dmi.processor.cpu_flags))[i] == true) {
      more_printf(" %s\n", cpu_flags_strings[i]);
    }
  }
}

static void show_dmi_memory_bank(int argc, char** argv,
                                 struct s_hardware *hardware)
{
  int bank = -1;

  /* Sanitize arguments */
  if (argc > 0)
    bank = strtol(argv[0], (char **)NULL, 10);

  if (errno == ERANGE || bank < 0) {
    more_printf("This bank number is incorrect\n");
    return;
  }

  if ((bank >= hardware->dmi.memory_count) || (bank < 0)) {
    more_printf("Bank %d number doesn't exists\n", bank);
    return;
  }
  if (hardware->dmi.memory[bank].filled == false) {
    more_printf("Bank %d doesn't contain any information\n", bank);
    return;
  }

<<<<<<< HEAD
  more_printf("Memory Bank %d\n", bank);
  more_printf(" Form Factor  : %s\n",
=======
  printf("Memory Bank %d\n", bank);
  printf(" Form Factor  : %s\n",
>>>>>>> 13c60849
        hardware->dmi.memory[bank].form_factor);
  printf(" Type         : %s\n", hardware->dmi.memory[bank].type);
  printf(" Type Detail  : %s\n",
        hardware->dmi.memory[bank].type_detail);
  printf(" Speed        : %s\n", hardware->dmi.memory[bank].speed);
  printf(" Size         : %s\n", hardware->dmi.memory[bank].size);
  printf(" Device Set   : %s\n",
        hardware->dmi.memory[bank].device_set);
  printf(" Device Loc.  : %s\n",
        hardware->dmi.memory[bank].device_locator);
  printf(" Bank Locator : %s\n",
        hardware->dmi.memory[bank].bank_locator);
  printf(" Total Width  : %s\n",
        hardware->dmi.memory[bank].total_width);
  printf(" Data Width   : %s\n",
        hardware->dmi.memory[bank].data_width);
  printf(" Error        : %s\n", hardware->dmi.memory[bank].error);
  printf(" Vendor       : %s\n",
        hardware->dmi.memory[bank].manufacturer);
  printf(" Serial       : %s\n", hardware->dmi.memory[bank].serial);
  printf(" Asset Tag    : %s\n",
        hardware->dmi.memory[bank].asset_tag);
  printf(" Part Number  : %s\n",
        hardware->dmi.memory[bank].part_number);
}

void main_show_dmi(int argc __unused, char **argv __unused,
		   struct s_hardware *hardware)
{

  detect_dmi(hardware);

  if (hardware->is_dmi_valid == false) {
    more_printf("No valid DMI table found, exiting.\n");
    return;
  }
  more_printf("DMI Table version %d.%d found\n",
         hardware->dmi.dmitable.major_version,
         hardware->dmi.dmitable.minor_version);

  show_dmi_modules(0, NULL, hardware);
}

void show_dmi_memory_modules(int argc __unused, char** argv __unused,
                             struct s_hardware *hardware)
{
  int clear = 1, show_free_banks = 1;

  /* Sanitize arguments */
  if (argc > 0) {
    clear = strtol(argv[0], NULL, 10);
    if (errno == ERANGE || clear < 0 || clear > 1)
      goto usage;

    if (argc > 1) {
      show_free_banks = strtol(argv[1], NULL, 10);
      if (errno == ERANGE || show_free_banks < 0 || show_free_banks > 1)
        goto usage;
    }
  }

  char bank_number[10];
  char available_dmi_commands[1024];
  memset(available_dmi_commands, 0, sizeof(available_dmi_commands));

  if (hardware->dmi.memory_count <= 0) {
    more_printf("No memory module found\n");
    return;
  }

  if (clear)
    clear_screen();
  more_printf("Memory Banks\n");
  for (int i = 0; i < hardware->dmi.memory_count; i++) {
    if (hardware->dmi.memory[i].filled == true) {
      /* When discovering the first item, let's clear the screen */
      strncat(available_dmi_commands, CLI_DMI_MEMORY_BANK,
        sizeof(CLI_DMI_MEMORY_BANK) - 1);
      memset(bank_number, 0, sizeof(bank_number));
      snprintf(bank_number, sizeof(bank_number), "%d ", i);
      strncat(available_dmi_commands, bank_number,
        sizeof(bank_number));
      if (show_free_banks == false) {
        if (strncmp
            (hardware->dmi.memory[i].size, "Free", 4))
          more_printf(" bank %02d      : %s %s@%s\n",
                 i, hardware->dmi.memory[i].size,
                 hardware->dmi.memory[i].type,
                 hardware->dmi.memory[i].speed);
      } else {
        more_printf(" bank %02d      : %s %s@%s\n", i,
               hardware->dmi.memory[i].size,
               hardware->dmi.memory[i].type,
               hardware->dmi.memory[i].speed);
      }
    }
  }

  return;
  //printf("Type 'show bank<bank_number>' for more details.\n");

usage:
  more_printf("show memory <clear screen? <show free banks?>>\n");
  return;
}

struct cli_callback_descr list_dmi_show_modules[] = {
  {
    .name = CLI_DMI_BASE_BOARD,
    .exec = show_dmi_base_board,
  },
  {
    .name = CLI_DMI_BIOS,
    .exec = show_dmi_bios,
  },
  {
    .name = CLI_DMI_BATTERY,
    .exec = show_dmi_battery,
  },
  {
    .name = CLI_DMI_CHASSIS,
    .exec = show_dmi_chassis,
  },
  {
    .name = CLI_DMI_MEMORY,
    .exec = show_dmi_memory_modules,
  },
  {
    .name = CLI_DMI_MEMORY_BANK,
    .exec = show_dmi_memory_bank,
  },
  {
    .name = CLI_DMI_PROCESSOR,
    .exec = show_dmi_cpu,
  },
  {
    .name = CLI_DMI_SYSTEM,
    .exec = show_dmi_system,
  },
  {
    .name = CLI_DMI_IPMI,
    .exec = show_dmi_ipmi,
  },
  {
    .name = CLI_DMI_LIST,
    .exec = show_dmi_modules,
  },
  {
    .name = NULL,
    .exec = NULL,
  },
};

struct cli_module_descr dmi_show_modules = {
	.modules = list_dmi_show_modules,
<<<<<<< HEAD
	.nb_modules = CLI_DMI_MAX_MODULES,
=======
>>>>>>> 13c60849
	.default_callback = main_show_dmi,
};

struct cli_mode_descr dmi_mode = {
	.mode = DMI_MODE,
	.name = CLI_DMI,
	.default_modules = NULL,
	.show_modules = &dmi_show_modules,
	.set_modules = NULL,
};<|MERGE_RESOLUTION|>--- conflicted
+++ resolved
@@ -40,20 +40,6 @@
   char available_dmi_commands[1024];
   memset(available_dmi_commands, 0, sizeof(available_dmi_commands));
 
-<<<<<<< HEAD
-  more_printf("Available DMI modules on your system:\n");
-	if (hardware->dmi.base_board.filled == true)
-		more_printf("\t%s\n", CLI_DMI_BASE_BOARD);
-	if (hardware->dmi.battery.filled == true)
-		more_printf("\t%s\n", CLI_DMI_BATTERY);
-	if (hardware->dmi.bios.filled == true)
-		more_printf("\t%s\n", CLI_DMI_BIOS);
-	if (hardware->dmi.chassis.filled == true)
-		more_printf("\t%s\n", CLI_DMI_CHASSIS);
-	for (int i = 0; i < hardware->dmi.memory_count; i++) {
-		if (hardware->dmi.memory[i].filled == true) {
-			more_printf("\tbank <number>\n", CLI_DMI_MEMORY);
-=======
   printf("Available DMI modules on your system:\n");
 	if (hardware->dmi.base_board.filled == true)
 		printf("\t%s\n", CLI_DMI_BASE_BOARD);
@@ -66,35 +52,22 @@
 	for (int i = 0; i < hardware->dmi.memory_count; i++) {
 		if (hardware->dmi.memory[i].filled == true) {
 			printf("\tbank <number>\n");
->>>>>>> 13c60849
 			break;
 		}
 	}
 	if (hardware->dmi.processor.filled == true)
-<<<<<<< HEAD
-		more_printf("\t%s\n", CLI_DMI_PROCESSOR);
-	if (hardware->dmi.system.filled == true)
-		more_printf("\t%s\n", CLI_DMI_SYSTEM);
-  	if (hardware->dmi.ipmi.filled == true)
-		more_printf("\t%s\n", CLI_DMI_IPMI);
-=======
 		printf("\t%s\n", CLI_DMI_PROCESSOR);
 	if (hardware->dmi.system.filled == true)
 		printf("\t%s\n", CLI_DMI_SYSTEM);
   	if (hardware->dmi.ipmi.filled == true)
 		printf("\t%s\n", CLI_DMI_IPMI);
->>>>>>> 13c60849
 }
 
 static void show_dmi_base_board(int argc __unused, char** argv __unused,
                                 struct s_hardware *hardware)
 {
   if (hardware->dmi.base_board.filled == false) {
-<<<<<<< HEAD
-    more_printf("base_board information not found on your system, see "
-=======
     printf("base_board information not found on your system, see "
->>>>>>> 13c60849
 	   "`show list' to see which module is available.\n");
     return;
   }
@@ -120,11 +93,7 @@
                             struct s_hardware *hardware)
 {
   if (hardware->dmi.system.filled == false) {
-<<<<<<< HEAD
-    more_printf("system information not found on your system, see "
-=======
     printf("system information not found on your system, see "
->>>>>>> 13c60849
 	   "`show list' to see which module is available.\n");
     return;
   }
@@ -143,11 +112,7 @@
                           struct s_hardware *hardware)
 {
   if (hardware->dmi.bios.filled == false) {
-<<<<<<< HEAD
-    more_printf("bios information not found on your system, see "
-=======
     printf("bios information not found on your system, see "
->>>>>>> 13c60849
 	   "`show list' to see which module is available.\n");
     return;
   }
@@ -252,11 +217,7 @@
                              struct s_hardware *hardware)
 {
   if (hardware->dmi.battery.filled == false) {
-<<<<<<< HEAD
-    more_printf("battery information not found on your system, see "
-=======
     printf("battery information not found on your system, see "
->>>>>>> 13c60849
 	   "`show list' to see which module is available.\n");
     return;
   }
@@ -288,11 +249,7 @@
                          struct s_hardware *hardware)
 {
   if (hardware->dmi.processor.filled == false) {
-<<<<<<< HEAD
-    more_printf("processor information not found on your system, see "
-=======
     printf("processor information not found on your system, see "
->>>>>>> 13c60849
 	   "`show list' to see which module is available.\n");
     return;
   }
@@ -356,26 +313,21 @@
     bank = strtol(argv[0], (char **)NULL, 10);
 
   if (errno == ERANGE || bank < 0) {
-    more_printf("This bank number is incorrect\n");
+    printf("This bank number is incorrect\n");
     return;
   }
 
   if ((bank >= hardware->dmi.memory_count) || (bank < 0)) {
-    more_printf("Bank %d number doesn't exists\n", bank);
+    printf("Bank %d number doesn't exists\n", bank);
     return;
   }
   if (hardware->dmi.memory[bank].filled == false) {
-    more_printf("Bank %d doesn't contain any information\n", bank);
-    return;
-  }
-
-<<<<<<< HEAD
-  more_printf("Memory Bank %d\n", bank);
-  more_printf(" Form Factor  : %s\n",
-=======
+    printf("Bank %d doesn't contain any information\n", bank);
+    return;
+  }
+
   printf("Memory Bank %d\n", bank);
   printf(" Form Factor  : %s\n",
->>>>>>> 13c60849
         hardware->dmi.memory[bank].form_factor);
   printf(" Type         : %s\n", hardware->dmi.memory[bank].type);
   printf(" Type Detail  : %s\n",
@@ -409,10 +361,10 @@
   detect_dmi(hardware);
 
   if (hardware->is_dmi_valid == false) {
-    more_printf("No valid DMI table found, exiting.\n");
-    return;
-  }
-  more_printf("DMI Table version %d.%d found\n",
+    printf("No valid DMI table found, exiting.\n");
+    return;
+  }
+  printf("DMI Table version %d.%d found\n",
          hardware->dmi.dmitable.major_version,
          hardware->dmi.dmitable.minor_version);
 
@@ -531,10 +483,6 @@
 
 struct cli_module_descr dmi_show_modules = {
 	.modules = list_dmi_show_modules,
-<<<<<<< HEAD
-	.nb_modules = CLI_DMI_MAX_MODULES,
-=======
->>>>>>> 13c60849
 	.default_callback = main_show_dmi,
 };
 
