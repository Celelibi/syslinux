/* ----------------------------------------------------------------------- *
 *
 *   Copyright 2007-2008 H. Peter Anvin - All Rights Reserved
 *
 *   Permission is hereby granted, free of charge, to any person
 *   obtaining a copy of this software and associated documentation
 *   files (the "Software"), to deal in the Software without
 *   restriction, including without limitation the rights to use,
 *   copy, modify, merge, publish, distribute, sublicense, and/or
 *   sell copies of the Software, and to permit persons to whom
 *   the Software is furnished to do so, subject to the following
 *   conditions:
 *
 *   The above copyright notice and this permission notice shall
 *   be included in all copies or substantial portions of the Software.
 *
 *   THE SOFTWARE IS PROVIDED "AS IS", WITHOUT WARRANTY OF ANY KIND,
 *   EXPRESS OR IMPLIED, INCLUDING BUT NOT LIMITED TO THE WARRANTIES
 *   OF MERCHANTABILITY, FITNESS FOR A PARTICULAR PURPOSE AND
 *   NONINFRINGEMENT. IN NO EVENT SHALL THE AUTHORS OR COPYRIGHT
 *   HOLDERS BE LIABLE FOR ANY CLAIM, DAMAGES OR OTHER LIABILITY,
 *   WHETHER IN AN ACTION OF CONTRACT, TORT OR OTHERWISE, ARISING
 *   FROM, OUT OF OR IN CONNECTION WITH THE SOFTWARE OR THE USE OR
 *   OTHER DEALINGS IN THE SOFTWARE.
 *
 * ----------------------------------------------------------------------- */

/*
 * syslinux/serial.c
 *
 * SYSLINUX serial console query
 */

#include <klibc/compiler.h>
#include <syslinux/firmware.h>
#include <syslinux/config.h>
#include <string.h>
#include <bios.h>
#include <core.h>

struct syslinux_serial_console_info __syslinux_serial_console_info;

void bios_get_serial_console_info(uint16_t *iobase, uint16_t *divisor,
				  uint16_t *flowctl)
{
    uint16_t flowctl;

    __syslinux_serial_console_info.iobase = SerialPort;
    __syslinux_serial_console_info.divisor = BaudDivisor;

<<<<<<< HEAD
    *iobase = reg.edx.w[0];
    *divisor = reg.ecx.w[0];
    *flowctl = reg.ebx.w[0];
}

void __constructor __syslinux_get_serial_console_info(void)
{
	uint16_t iobase, divisor, flowctl;

	firmware->get_serial_console_info(&iobase, &divisor, &flowctl);

	__syslinux_serial_console_info.iobase = iobase;
	__syslinux_serial_console_info.divisor = divisor;
	__syslinux_serial_console_info.flowctl = flowctl;
=======
    flowctl = FlowOutput | FlowInput | (FlowIgnore << 4);

    if (!DisplayCon)
	flowctl |= (0x80 << 8);

    __syslinux_serial_console_info.flowctl = flowctl;
>>>>>>> f0bbf9dd
}<|MERGE_RESOLUTION|>--- conflicted
+++ resolved
@@ -35,40 +35,16 @@
 #include <syslinux/firmware.h>
 #include <syslinux/config.h>
 #include <string.h>
-#include <bios.h>
-#include <core.h>
 
 struct syslinux_serial_console_info __syslinux_serial_console_info;
 
-void bios_get_serial_console_info(uint16_t *iobase, uint16_t *divisor,
-				  uint16_t *flowctl)
-{
-    uint16_t flowctl;
-
-    __syslinux_serial_console_info.iobase = SerialPort;
-    __syslinux_serial_console_info.divisor = BaudDivisor;
-
-<<<<<<< HEAD
-    *iobase = reg.edx.w[0];
-    *divisor = reg.ecx.w[0];
-    *flowctl = reg.ebx.w[0];
-}
-
 void __constructor __syslinux_get_serial_console_info(void)
 {
-	uint16_t iobase, divisor, flowctl;
+    uint16_t iobase, divisor, flowctl;
 
-	firmware->get_serial_console_info(&iobase, &divisor, &flowctl);
+    firmware->get_serial_console_info(&iobase, &divisor, &flowctl);
 
-	__syslinux_serial_console_info.iobase = iobase;
-	__syslinux_serial_console_info.divisor = divisor;
-	__syslinux_serial_console_info.flowctl = flowctl;
-=======
-    flowctl = FlowOutput | FlowInput | (FlowIgnore << 4);
-
-    if (!DisplayCon)
-	flowctl |= (0x80 << 8);
-
+    __syslinux_serial_console_info.iobase = iobase;
+    __syslinux_serial_console_info.divisor = divisor;
     __syslinux_serial_console_info.flowctl = flowctl;
->>>>>>> f0bbf9dd
 }