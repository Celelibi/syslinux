--- conflicted
+++ resolved
@@ -52,19 +52,10 @@
 
 static void __syslinux_get_shuffer_size(void)
 {
-<<<<<<< HEAD
     if (!shuffler_size) {
-	static com32sys_t reg;
-
-	reg.eax.w[0] = 0x0023;
-	__intcall(0x22, &reg, &reg);
-
-	shuffler_size = (reg.eflags.l & EFLAGS_CF) ? 2048 : reg.ecx.w[0];
-    }
-=======
-    /* +15 padding is to guarantee alignment */
-    shuffler_size = __bcopyxx_len + 15;
->>>>>>> f0bbf9dd
+	/* +15 padding is to guarantee alignment */
+	shuffler_size = __bcopyxx_len + 15;
+    }
 }
 
 /*
