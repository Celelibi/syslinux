--- conflicted
+++ resolved
@@ -47,163 +47,7 @@
  * in the PHT sorted by their offsets, so that only forward seeks would
  * be necessary.
  */
-<<<<<<< HEAD
 extern int load_segments(struct elf_module *module, Elf_Ehdr *elf_hdr);
-=======
-static int load_segments(struct elf_module *module, Elf32_Ehdr *elf_hdr) {
-	int i;
-	int res = 0;
-	char *pht = NULL;
-	char *sht = NULL;
-	Elf32_Phdr *cr_pht;
-	Elf32_Shdr *cr_sht;
-
-	Elf32_Addr min_addr  = 0x00000000; // Min. ELF vaddr
-	Elf32_Addr max_addr  = 0x00000000; // Max. ELF vaddr
-	Elf32_Word max_align = sizeof(void*); // Min. align of posix_memalign()
-	Elf32_Addr min_alloc, max_alloc;   // Min. and max. aligned allocables
-
-	Elf32_Addr dyn_addr = 0x00000000;
-
-	// Get to the PHT
-	image_seek(elf_hdr->e_phoff, module);
-
-	// Load the PHT
-	pht = malloc(elf_hdr->e_phnum * elf_hdr->e_phentsize);
-	image_read(pht, elf_hdr->e_phnum * elf_hdr->e_phentsize, module);
-
-	// Compute the memory needings of the module
-	for (i=0; i < elf_hdr->e_phnum; i++) {
-		cr_pht = (Elf32_Phdr*)(pht + i * elf_hdr->e_phentsize);
-
-		switch (cr_pht->p_type) {
-		case PT_LOAD:
-			if (i == 0) {
-				min_addr = cr_pht->p_vaddr;
-			} else {
-				min_addr = MIN(min_addr, cr_pht->p_vaddr);
-			}
-
-			max_addr = MAX(max_addr, cr_pht->p_vaddr + cr_pht->p_memsz);
-			max_align = MAX(max_align, cr_pht->p_align);
-			break;
-		case PT_DYNAMIC:
-			dyn_addr = cr_pht->p_vaddr;
-			break;
-		default:
-			// Unsupported - ignore
-			break;
-		}
-	}
-
-	if (max_addr - min_addr == 0) {
-		// No loadable segments
-		DBG_PRINT("No loadable segments found\n");
-		goto out;
-	}
-
-	if (dyn_addr == 0) {
-		DBG_PRINT("No dynamic information segment found\n");
-		goto out;
-	}
-
-	// The minimum address that should be allocated
-	min_alloc = min_addr - (min_addr % max_align);
-
-	// The maximum address that should be allocated
-	max_alloc = max_addr - (max_addr % max_align);
-	if (max_addr % max_align > 0)
-		max_alloc += max_align;
-
-
-	if (elf_malloc(&module->module_addr,
-			max_align,
-			max_alloc-min_alloc) != 0) {
-
-		DBG_PRINT("Could not allocate segments\n");
-		goto out;
-	}
-
-	module->base_addr = (Elf32_Addr)(module->module_addr) - min_alloc;
-	module->module_size = max_alloc - min_alloc;
-
-	// Zero-initialize the memory
-	memset(module->module_addr, 0, module->module_size);
-
-	for (i = 0; i < elf_hdr->e_phnum; i++) {
-		cr_pht = (Elf32_Phdr*)(pht + i * elf_hdr->e_phentsize);
-
-		if (cr_pht->p_type == PT_LOAD) {
-			// Copy the segment at its destination
-			if (cr_pht->p_offset < module->u.l._cr_offset) {
-				// The segment contains data before the current offset
-				// It can be discarded without worry - it would contain only
-				// headers
-				Elf32_Off aux_off = module->u.l._cr_offset - cr_pht->p_offset;
-
-				if (image_read((char *)module_get_absolute(cr_pht->p_vaddr, module) + aux_off,
-					       cr_pht->p_filesz - aux_off, module) < 0) {
-					res = -1;
-					goto out;
-				}
-			} else {
-				if (image_seek(cr_pht->p_offset, module) < 0) {
-					res = -1;
-					goto out;
-				}
-
-				if (image_read(module_get_absolute(cr_pht->p_vaddr, module),
-						cr_pht->p_filesz, module) < 0) {
-					res = -1;
-					goto out;
-				}
-			}
-
-			/*
-			DBG_PRINT("Loadable segment of size 0x%08x copied from vaddr 0x%08x at 0x%08x\n",
-					cr_pht->p_filesz,
-					cr_pht->p_vaddr,
-					(Elf32_Addr)module_get_absolute(cr_pht->p_vaddr, module));
-			*/
-		}
-	}
-
-	// Get to the SHT
-	image_seek(elf_hdr->e_shoff, module);
-
-	// Load the SHT
-	sht = malloc(elf_hdr->e_shnum * elf_hdr->e_shentsize);
-	image_read(sht, elf_hdr->e_shnum * elf_hdr->e_shentsize, module);
-
-	// Setup the symtable size
-	for (i = 0; i < elf_hdr->e_shnum; i++) {
-		cr_sht = (Elf32_Shdr*)(sht + i * elf_hdr->e_shentsize);
-
-		if (cr_sht->sh_type == SHT_DYNSYM) {
-			module->symtable_size = cr_sht->sh_size;
-			break;
-		}
-	}
-
-	free(sht);
-
-	// Setup dynamic segment location
-	module->dyn_table = module_get_absolute(dyn_addr, module);
-
-	/*
-	DBG_PRINT("Base address: 0x%08x, aligned at 0x%08x\n", module->base_addr,
-			max_align);
-	DBG_PRINT("Module size: 0x%08x\n", module->module_size);
-	*/
-
-out:
-	// Free up allocated memory
-	if (pht != NULL)
-		free(pht);
-
-	return res;
-}
->>>>>>> ddb10ce9
 
 static int prepare_dynlinking(struct elf_module *module) {
 	Elf_Dyn  *dyn_entry = module->dyn_table;
