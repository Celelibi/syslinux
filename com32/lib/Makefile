#
# ONLY INCLUDE MIT OR 2/3-BSD-LICENSED CODE IN THIS LIBRARY
#

# Include configuration rules
NOGPL := 1
topdir = ../../
MAKEDIR = $(topdir)/mk
include $(MAKEDIR)/lib.mk

## OPTIONAL OBJECTS, AVAILABLE AS DYNAMIC LINKED MODULES
# PNG library object files
LIBPNG_OBJS = \
	libpng/png.o libpng/pngset.o libpng/pngget.o libpng/pngrutil.o  \
	libpng/pngtrans.o libpng/pngwutil.o libpng/pngread.o		\
	libpng/pngrio.o libpng/pngwio.o libpng/pngwrite.o		\
	libpng/pngrtran.o libpng/pngwtran.o libpng/pngmem.o		\
	libpng/pngerror.o libpng/pngpread.o
<<<<<<< HEAD
=======

# ZIP library object files
LIBZLIB_OBJS = \
	zlib/adler32.o zlib/compress.o zlib/crc32.o 			\
	zlib/uncompr.o zlib/deflate.o zlib/trees.o zlib/zutil.o		\
	zlib/inflate.o zlib/infback.o zlib/inftrees.o zlib/inffast.o	\
	sys/zfile.o sys/zfopen.o
>>>>>>> f0bbf9dd

# JPG library object files
LIBJPG_OBJS = \
	jpeg/tinyjpeg.o jpeg/jidctflt.o	jpeg/decode1.o jpeg/decode3.o   \
	jpeg/rgb24.o jpeg/bgr24.o jpeg/yuv420p.o jpeg/grey.o		\
	jpeg/rgba32.o jpeg/bgra32.o					

ifndef EFI_BUILD
LIBVESA_OBJS = \
	sys/vesacon_write.o sys/vesaserial_write.o			\
	sys/vesa/initvesa.o sys/vesa/drawtxt.o	sys/vesa/background.o	\
	sys/vesa/alphatbl.o sys/vesa/screencpy.o sys/vesa/fmtpixel.o	\
	sys/vesa/i915resolution.o
else
LIBVESA_OBJS = \
	sys/vesacon_write.o sys/vesaserial_write.o			\
	sys/vesa/efi/initvesa.o sys/vesa/efi/drawtxt.o	sys/vesa/efi/background.o	\
	sys/vesa/alphatbl.o sys/vesa/efi/screencpy.o sys/vesa/efi/fmtpixel.o	\
	sys/vesa/efi/i915resolution.o
endif

LIBMISC_OBJS = \
	sys/libansi.o sys/gpxe.o

LIBPCI_OBJS = \
	pci/cfgtype.o pci/scan.o pci/bios.o				\
	pci/readb.o pci/readw.o pci/readl.o				\
	pci/writeb.o pci/writew.o pci/writel.o

LIBSYSLINUX_OBJS = \
	syslinux/reboot.o syslinux/keyboard.o				\
<<<<<<< HEAD
	syslinux/features.o syslinux/config.o	\
	syslinux/dsinfo.o syslinux/version.o	\
=======
	syslinux/version.o						\
>>>>>>> f0bbf9dd
	syslinux/pxe_get_cached.o syslinux/pxe_get_nic.o		\
	syslinux/pxe_dns.o						\
	syslinux/video/fontquery.o syslinux/video/reportmode.o

DYNENTRY_OBJS = \
	atexit.o onexit.o abort.o

<<<<<<< HEAD
=======
## CORE OBJECTS, INCLUDED IN THE ROOT COM32 MODULE
LIBENTRY_OBJS = \
	sys/intcall.o sys/farcall.o sys/cfarcall.o sys/zeroregs.o	\
	sys/argv.o sys/sleep.o						\
	sys/fileinfo.o sys/opendev.o sys/read.o sys/write.o sys/ftell.o \
	sys/close.o sys/open.o sys/fileread.o sys/fileclose.o		\
	sys/openmem.o					\
	sys/isatty.o sys/fstat.o					\
	\
	dprintf.o vdprintf.o						\
	\
	syslinux/idle.o							\
	\
	exit.o

LIBMODULE_OBJS = \
	sys/module/common.o sys/module/elf_module.o		\
	sys/module/shallow_module.o	sys/module/elfutils.o	\
	sys/module/exec.o

LIBGCC_OBJS = \
	libgcc/__ashldi3.o libgcc/__udivdi3.o			\
	libgcc/__negdi2.o libgcc/__ashrdi3.o libgcc/__lshrdi3.o		\
	libgcc/__muldi3.o libgcc/__udivmoddi4.o libgcc/__umoddi3.o	\
	libgcc/__divdi3.o libgcc/__moddi3.o

LIBCONSOLE_OBJS = \
	\
	sys/openconsole.o sys/line_input.o				\
	sys/colortable.o sys/screensize.o				\
	\
	sys/stdcon_read.o sys/rawcon_read.o		\
	sys/rawcon_write.o						\
	sys/null_write.o sys/serial_write.o		\
	\
	sys/xserial_write.o						\
	\
	sys/ansi.o							\
	\
	sys/ansicon_write.o sys/ansiserial_write.o	\
	\
	syslinux/serial.o

LIBOTHER_OBJS = \
	atoi.o atol.o atoll.o calloc.o creat.o		\
	fgets.o fprintf.o fputc.o	\
	putchar.o				\
	getopt.o getopt_long.o						\
	lrand48.o stack.o memccpy.o memchr.o 		\
	mempcpy.o memmem.o memmove.o memswap.o	\
	perror.o qsort.o seed48.o \
	srand48.o sscanf.o strcasecmp.o strcat.o	\
	strerror.o		\
	strnlen.o							\
	strncat.o strndup.o		\
	stpncpy.o						\
	strntoimax.o strntoumax.o strsep.o strspn.o strstr.o	\
	strtoimax.o strtok.o strtol.o strtoll.o strtoul.o strtoull.o	\
	strtoumax.o vprintf.o vsprintf.o		\
	asprintf.o vasprintf.o			\
	vsscanf.o							\
	skipspace.o							\
	chrreplace.o							\
	bufprintf.o							\
	inet.o dhcppack.o dhcpunpack.o					\
	strreplace.o							\
	lstrdup.o						\
	\
	suffix_number.o							\
	\
	getcwd.o fdopendir.o	\
	\
	sys/line_input.o				\
	sys/colortable.o sys/screensize.o				\
	\
	sys/stdcon_read.o sys/stdcon_write.o sys/rawcon_read.o		\
	sys/rawcon_write.o		\
	sys/null_read.o sys/null_write.o sys/serial_write.o		\
	\
	sys/xserial_write.o						\
	\
	sys/ansi.o							\
	\
	sys/ansicon_write.o sys/ansiserial_write.o			\
	\
	pci/cfgtype.o pci/scan.o pci/bios.o					\
	pci/readb.o pci/readw.o pci/readl.o			\
	pci/writeb.o pci/writew.o pci/writel.o	\
	\
	sys/x86_init_fpu.o math/pow.o math/strtod.o			\
	syslinux/disk.o							\
	\
	syslinux/setup_data.o

CORELIBOBJS = \
	memcpy.o memset.o memcmp.o printf.o strncmp.o vfprintf.o 	\
	strlen.o vsnprintf.o snprintf.o stpcpy.o strcmp.o strdup.o 	\
	strcpy.o strncpy.o setjmp.o fopen.o fread.o fread2.o puts.o 	\
	sprintf.o strlcat.o strchr.o strlcpy.o strncasecmp.o ctypes.o 	\
	fputs.o fwrite2.o fwrite.o fgetc.o fclose.o errno.o lmalloc.o 	\
	sys/err_read.o sys/err_write.o sys/null_read.o 			\
	sys/stdcon_write.o sys/openconsole.o				\
	syslinux/memscan.o strrchr.o					\
	libgcc/__ashldi3.o libgcc/__udivdi3.o				\
	libgcc/__negdi2.o libgcc/__ashrdi3.o libgcc/__lshrdi3.o		\
	libgcc/__muldi3.o libgcc/__udivmoddi4.o libgcc/__umoddi3.o	\
	libgcc/__divdi3.o libgcc/__moddi3.o				\
	$(LIBENTRY_OBJS) \
	$(LIBMODULE_OBJS)

MINLIBOBJS = \
	syslinux/ipappend.o \
	syslinux/dsinfo.o \
	$(LIBOTHER_OBJS) \
	$(LIBGCC_OBJS) \
	$(LIBCONSOLE_OBJS) \
	$(LIBLOAD_OBJS) \
	$(LIBZLIB_OBJS)
#	$(LIBVESA_OBJS)


>>>>>>> f0bbf9dd
DYNLIBOBJS = \
	$(LIBZLIB_OBJS) \
	$(LIBPNG_OBJS) \
	$(LIBJPG_OBJS) \
	$(LIBPCI_OBJS) \
	$(LIBVESA_OBJS) \
	$(LIBSYSLINUX_OBJS) \
	$(LIBLOAD_OBJS) \
	$(LIBMISC_OBJS) \
	$(DYNENTRY_OBJS)


LIBOBJS = \
	$(DYNLIBOBJS)

BINDIR   = /usr/bin
LIBDIR   = /usr/lib
DATADIR  = /usr/share
AUXDIR   = $(DATADIR)/syslinux
INCDIR   = /usr/include
COM32DIR = $(AUXDIR)/com32

all: libcom32.c32 libcom32min.a libcom32core.a

libcom32.c32 : $(LIBOBJS)
	rm -f $@
	$(LD) -shared $(LDFLAGS) -o $@ $^

libcom32min.a : $(MINLIBOBJS)
	rm -f $@
	$(AR) cq $@ $^
	$(RANLIB) $@

libcom32core.a : $(CORELIBOBJS)
	rm -f $@
	$(AR) cq $@ $^
	$(RANLIB) $@

tidy dist clean:
	rm -f sys/vesa/alphatbl.c
	find . \( -name \*.o -o -name \*.a -o -name .\*.d -o -name \*.tmp \) -print0 | \
		xargs -0r rm -f

spotless: clean
	rm -f *.a
	rm -f *~ \#* */*~ */\#*

install: all
	mkdir -m 755 -p $(INSTALLROOT)$(COM32DIR)
	install -m 644 com32.ld $(INSTALLROOT)$(COM32DIR)
	-rm -rf $(INSTALLROOT)$(COM32DIR)/include
	cp -r ../include $(INSTALLROOT)$(COM32DIR)

# These files are performance critical, and doesn't compile well with -Os
#FIXME: determine if drawtxt.c is really EFI-dependent
#ifndef EFI_BUILD
sys/vesa/drawtxt.o: sys/vesa/drawtxt.c
#else
sys/vesa/efi/drawtxt.o: sys/vesa/efi/drawtxt.c
#endif
	$(CC) $(MAKEDEPS) $(CFLAGS) -O3 -c -o $@ $<

sys/vesa/alphatbl.c: sys/vesa/alphatbl.pl
	$(PERL) $< > $@

jpeg/jidctflt.o: jpeg/jidctflt.c
	$(CC) $(MAKEDEPS) $(CFLAGS) -O3 -c -o $@ $<

-include .*.d */.*.d */*/.*.d<|MERGE_RESOLUTION|>--- conflicted
+++ resolved
@@ -16,16 +16,6 @@
 	libpng/pngrio.o libpng/pngwio.o libpng/pngwrite.o		\
 	libpng/pngrtran.o libpng/pngwtran.o libpng/pngmem.o		\
 	libpng/pngerror.o libpng/pngpread.o
-<<<<<<< HEAD
-=======
-
-# ZIP library object files
-LIBZLIB_OBJS = \
-	zlib/adler32.o zlib/compress.o zlib/crc32.o 			\
-	zlib/uncompr.o zlib/deflate.o zlib/trees.o zlib/zutil.o		\
-	zlib/inflate.o zlib/infback.o zlib/inftrees.o zlib/inffast.o	\
-	sys/zfile.o sys/zfopen.o
->>>>>>> f0bbf9dd
 
 # JPG library object files
 LIBJPG_OBJS = \
@@ -57,130 +47,13 @@
 
 LIBSYSLINUX_OBJS = \
 	syslinux/reboot.o syslinux/keyboard.o				\
-<<<<<<< HEAD
-	syslinux/features.o syslinux/config.o	\
-	syslinux/dsinfo.o syslinux/version.o	\
-=======
 	syslinux/version.o						\
->>>>>>> f0bbf9dd
 	syslinux/pxe_get_cached.o syslinux/pxe_get_nic.o		\
 	syslinux/pxe_dns.o						\
 	syslinux/video/fontquery.o syslinux/video/reportmode.o
 
 DYNENTRY_OBJS = \
 	atexit.o onexit.o abort.o
-
-<<<<<<< HEAD
-=======
-## CORE OBJECTS, INCLUDED IN THE ROOT COM32 MODULE
-LIBENTRY_OBJS = \
-	sys/intcall.o sys/farcall.o sys/cfarcall.o sys/zeroregs.o	\
-	sys/argv.o sys/sleep.o						\
-	sys/fileinfo.o sys/opendev.o sys/read.o sys/write.o sys/ftell.o \
-	sys/close.o sys/open.o sys/fileread.o sys/fileclose.o		\
-	sys/openmem.o					\
-	sys/isatty.o sys/fstat.o					\
-	\
-	dprintf.o vdprintf.o						\
-	\
-	syslinux/idle.o							\
-	\
-	exit.o
-
-LIBMODULE_OBJS = \
-	sys/module/common.o sys/module/elf_module.o		\
-	sys/module/shallow_module.o	sys/module/elfutils.o	\
-	sys/module/exec.o
-
-LIBGCC_OBJS = \
-	libgcc/__ashldi3.o libgcc/__udivdi3.o			\
-	libgcc/__negdi2.o libgcc/__ashrdi3.o libgcc/__lshrdi3.o		\
-	libgcc/__muldi3.o libgcc/__udivmoddi4.o libgcc/__umoddi3.o	\
-	libgcc/__divdi3.o libgcc/__moddi3.o
-
-LIBCONSOLE_OBJS = \
-	\
-	sys/openconsole.o sys/line_input.o				\
-	sys/colortable.o sys/screensize.o				\
-	\
-	sys/stdcon_read.o sys/rawcon_read.o		\
-	sys/rawcon_write.o						\
-	sys/null_write.o sys/serial_write.o		\
-	\
-	sys/xserial_write.o						\
-	\
-	sys/ansi.o							\
-	\
-	sys/ansicon_write.o sys/ansiserial_write.o	\
-	\
-	syslinux/serial.o
-
-LIBOTHER_OBJS = \
-	atoi.o atol.o atoll.o calloc.o creat.o		\
-	fgets.o fprintf.o fputc.o	\
-	putchar.o				\
-	getopt.o getopt_long.o						\
-	lrand48.o stack.o memccpy.o memchr.o 		\
-	mempcpy.o memmem.o memmove.o memswap.o	\
-	perror.o qsort.o seed48.o \
-	srand48.o sscanf.o strcasecmp.o strcat.o	\
-	strerror.o		\
-	strnlen.o							\
-	strncat.o strndup.o		\
-	stpncpy.o						\
-	strntoimax.o strntoumax.o strsep.o strspn.o strstr.o	\
-	strtoimax.o strtok.o strtol.o strtoll.o strtoul.o strtoull.o	\
-	strtoumax.o vprintf.o vsprintf.o		\
-	asprintf.o vasprintf.o			\
-	vsscanf.o							\
-	skipspace.o							\
-	chrreplace.o							\
-	bufprintf.o							\
-	inet.o dhcppack.o dhcpunpack.o					\
-	strreplace.o							\
-	lstrdup.o						\
-	\
-	suffix_number.o							\
-	\
-	getcwd.o fdopendir.o	\
-	\
-	sys/line_input.o				\
-	sys/colortable.o sys/screensize.o				\
-	\
-	sys/stdcon_read.o sys/stdcon_write.o sys/rawcon_read.o		\
-	sys/rawcon_write.o		\
-	sys/null_read.o sys/null_write.o sys/serial_write.o		\
-	\
-	sys/xserial_write.o						\
-	\
-	sys/ansi.o							\
-	\
-	sys/ansicon_write.o sys/ansiserial_write.o			\
-	\
-	pci/cfgtype.o pci/scan.o pci/bios.o					\
-	pci/readb.o pci/readw.o pci/readl.o			\
-	pci/writeb.o pci/writew.o pci/writel.o	\
-	\
-	sys/x86_init_fpu.o math/pow.o math/strtod.o			\
-	syslinux/disk.o							\
-	\
-	syslinux/setup_data.o
-
-CORELIBOBJS = \
-	memcpy.o memset.o memcmp.o printf.o strncmp.o vfprintf.o 	\
-	strlen.o vsnprintf.o snprintf.o stpcpy.o strcmp.o strdup.o 	\
-	strcpy.o strncpy.o setjmp.o fopen.o fread.o fread2.o puts.o 	\
-	sprintf.o strlcat.o strchr.o strlcpy.o strncasecmp.o ctypes.o 	\
-	fputs.o fwrite2.o fwrite.o fgetc.o fclose.o errno.o lmalloc.o 	\
-	sys/err_read.o sys/err_write.o sys/null_read.o 			\
-	sys/stdcon_write.o sys/openconsole.o				\
-	syslinux/memscan.o strrchr.o					\
-	libgcc/__ashldi3.o libgcc/__udivdi3.o				\
-	libgcc/__negdi2.o libgcc/__ashrdi3.o libgcc/__lshrdi3.o		\
-	libgcc/__muldi3.o libgcc/__udivmoddi4.o libgcc/__umoddi3.o	\
-	libgcc/__divdi3.o libgcc/__moddi3.o				\
-	$(LIBENTRY_OBJS) \
-	$(LIBMODULE_OBJS)
 
 MINLIBOBJS = \
 	syslinux/ipappend.o \
@@ -192,8 +65,6 @@
 	$(LIBZLIB_OBJS)
 #	$(LIBVESA_OBJS)
 
-
->>>>>>> f0bbf9dd
 DYNLIBOBJS = \
 	$(LIBZLIB_OBJS) \
 	$(LIBPNG_OBJS) \
