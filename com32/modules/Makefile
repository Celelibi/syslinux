## -----------------------------------------------------------------------
##
##   Copyright 2001-2009 H. Peter Anvin - All Rights Reserved
##   Copyright 2009 Intel Corporation; author: H. Peter Anvin
##
##   This program is free software; you can redistribute it and/or modify
##   it under the terms of the GNU General Public License as published by
##   the Free Software Foundation, Inc., 53 Temple Place Ste 330,
##   Boston MA 02111-1307, USA; either version 2 of the License, or
##   (at your option) any later version; incorporated herein by reference.
##
## -----------------------------------------------------------------------

##
## COM32 standard modules
##

<<<<<<< HEAD
LIBS = $(objdir)/com32/gpllib/libcom32gpl.c32 \
	$(objdir)/com32/lib/libcom32.c32 \
	$(objdir)/com32/libutil/libutil_com.c32

VPATH = $(SRC)
=======
topdir = ../..
MAKEDIR = $(topdir)/mk
>>>>>>> b210bd5b
include $(MAKEDIR)/elf.mk

MODULES	  = config.c32 ethersel.c32 dmitest.c32 cpuidtest.c32 \
	    disk.c32 pcitest.c32 elf.c32 linux.c32 reboot.c32 pmload.c32 \
	    meminfo.c32 sdi.c32 sanboot.c32 ifcpu64.c32 vesainfo.c32 \
	    kbdmap.c32 cmd.c32 vpdtest.c32 host.c32 ls.c32 gpxecmd.c32 \
	    ifcpu.c32 cpuid.c32 cat.c32 pwd.c32 ifplop.c32 zzjson.c32 \
	    whichsys.c32 prdhcp.c32 pxechn.c32 kontron_wdt.c32 ifmemdsk.c32

TESTFILES =

all: $(MODULES) $(TESTFILES)

.PRECIOUS: %.o
dmitest.o: dmitest.c
	$(CC) $(CFLAGS) $(GPLINCLUDE) -c -o $@ $<

<<<<<<< HEAD
dmitest.c32 : dmi_utils.o dmitest.o $(GPLLIB) $(LIBS) $(C_LIBS)
=======
dmitest.c32 :  dmi_utils.o dmitest.o $(C_LIBS)
>>>>>>> b210bd5b
	$(LD) $(LDFLAGS) -o $@ $^

tidy dist:
	rm -f *.o *.lo *.a *.lst *.elf .*.d *.tmp

clean: tidy
	rm -f *.lnx

spotless: clean
	rm -f *.lss *.c32 *.com
	rm -f *~ \#*

install:

-include .*.d<|MERGE_RESOLUTION|>--- conflicted
+++ resolved
@@ -15,16 +15,7 @@
 ## COM32 standard modules
 ##
 
-<<<<<<< HEAD
-LIBS = $(objdir)/com32/gpllib/libcom32gpl.c32 \
-	$(objdir)/com32/lib/libcom32.c32 \
-	$(objdir)/com32/libutil/libutil_com.c32
-
 VPATH = $(SRC)
-=======
-topdir = ../..
-MAKEDIR = $(topdir)/mk
->>>>>>> b210bd5b
 include $(MAKEDIR)/elf.mk
 
 MODULES	  = config.c32 ethersel.c32 dmitest.c32 cpuidtest.c32 \
@@ -42,11 +33,7 @@
 dmitest.o: dmitest.c
 	$(CC) $(CFLAGS) $(GPLINCLUDE) -c -o $@ $<
 
-<<<<<<< HEAD
-dmitest.c32 : dmi_utils.o dmitest.o $(GPLLIB) $(LIBS) $(C_LIBS)
-=======
 dmitest.c32 :  dmi_utils.o dmitest.o $(C_LIBS)
->>>>>>> b210bd5b
 	$(LD) $(LDFLAGS) -o $@ $^
 
 tidy dist:
