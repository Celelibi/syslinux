/* ----------------------------------------------------------------------- *
 *
 *   Copyright 2006 Erwan Velu - All Rights Reserved
 *
 *   This program is free software; you can redistribute it and/or modify
 *   it under the terms of the GNU General Public License as published by
 *   the Free Software Foundation, Inc., 53 Temple Place Ste 330,
 *   Boston MA 02111-1307, USA; either version 2 of the License, or
 *   (at your option) any later version; incorporated herein by reference.
 *
 * ----------------------------------------------------------------------- */

#ifndef DMI_SYSTEM_H
#define DMI_SYSTEM_H

#define SYSTEM_MANUFACTURER_SIZE	32
#define SYSTEM_PRODUCT_NAME_SIZE	32
#define SYSTEM_VERSION_SIZE		16
#define SYSTEM_SERIAL_SIZE		32
#define SYSTEM_UUID_SIZE		40
#define SYSTEM_WAKEUP_TYPE_SIZE		32
#define SYSTEM_SKU_NUMBER_SIZE		32
#define SYSTEM_FAMILY_SIZE		32

#define SYSTEM_BOOT_STATUS_SIZE		50
#define SYSTEM_CONFIGURATION_OPTIONS_SIZE	50

typedef struct {
    char manufacturer[SYSTEM_MANUFACTURER_SIZE];
    char product_name[SYSTEM_PRODUCT_NAME_SIZE];
    char version[SYSTEM_VERSION_SIZE];
    char serial[SYSTEM_SERIAL_SIZE];
    char uuid[SYSTEM_UUID_SIZE];
    char wakeup_type[SYSTEM_WAKEUP_TYPE_SIZE];
    char sku_number[SYSTEM_SKU_NUMBER_SIZE];
    char family[SYSTEM_FAMILY_SIZE];
/* The filled field have to be set to true when the dmitable implement that item */
<<<<<<< HEAD
bool filled;
char system_boot_status[SYSTEM_BOOT_STATUS_SIZE];
char configuration_options[SYSTEM_CONFIGURATION_OPTIONS_SIZE];
struct {
	bool filled;
	uint8_t status;
	uint8_t watchdog;
	char boot_option[17];
	char boot_option_on_limit[17];
	char reset_count[8];
	char reset_limit[8];
	char timer_interval[8];
	char timeout[8];
} system_reset;
=======
    bool filled;
>>>>>>> 8e01231b
} s_system;
#endif<|MERGE_RESOLUTION|>--- conflicted
+++ resolved
@@ -35,7 +35,6 @@
     char sku_number[SYSTEM_SKU_NUMBER_SIZE];
     char family[SYSTEM_FAMILY_SIZE];
 /* The filled field have to be set to true when the dmitable implement that item */
-<<<<<<< HEAD
 bool filled;
 char system_boot_status[SYSTEM_BOOT_STATUS_SIZE];
 char configuration_options[SYSTEM_CONFIGURATION_OPTIONS_SIZE];
@@ -50,8 +49,5 @@
 	char timer_interval[8];
 	char timeout[8];
 } system_reset;
-=======
-    bool filled;
->>>>>>> 8e01231b
 } s_system;
 #endif