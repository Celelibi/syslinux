--- conflicted
+++ resolved
@@ -13,19 +13,9 @@
 #define NUM_COUNT		10
 #define MAX_NUM			100
 
-<<<<<<< HEAD
-#if 0
-	/* this hangs! */
-    openconsole(&dev_stdcon_r, &dev_stdcon_w);
-#else
-	/* this works */
-    openconsole(&dev_rawcon_r, &dev_ansiserial_w);
-#endif
-=======
 int main(int argc __unused, char **argv __unused)
 {
     int *nums = NULL;
->>>>>>> b210bd5b
 
     nums = malloc(NUM_COUNT * sizeof(int));
     printf("Hello, world, from 0x%08X! malloc return %p\n", (unsigned int)&main, nums);
