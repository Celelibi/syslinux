--- conflicted
+++ resolved
@@ -18,13 +18,9 @@
 
 all: $(MODULES)
 
-<<<<<<< HEAD
 OBJS = gfxboot.o realmode_callback.o
 
-gfxboot.c32 : $(OBJS) $(LIBS) $(C_LIBS)
-=======
-gfxboot.elf : gfxboot.o realmode_callback.o $(LIBS) $(C_LIBS)
->>>>>>> a2d79191
+gfxboot.elf : $(OBJS) $(LIBS) $(C_LIBS)
 	$(LD) $(LDFLAGS) -o $@ $^
 
 realmode_callback.o: realmode_callback.asm
