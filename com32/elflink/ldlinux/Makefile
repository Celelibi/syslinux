--- conflicted
+++ resolved
@@ -24,15 +24,8 @@
 
 all: $(BTARGET) ldlinux_lnx.a
 
-<<<<<<< HEAD
 ldlinux.c32 : $(OBJS)
-	$(LD) $(LDFLAGS) -o $@ $^ $(LIBS)
-=======
-ldlinux.c32 : ldlinux.o cli.o readconfig.o refstr.o colors.o getadv.o \
-		adv.o execute.o chainboot.o kernel.o get_key.o \
-		advwrite.o setadv.o eprintf.o loadhigh.o msg.o
 	$(LD) $(LDFLAGS) -soname $(@F) -o $@ $^ $(LIBS)
->>>>>>> 90b5864f
 
 LNXCFLAGS += -D__export='__attribute__((visibility("default")))'
 LNXLIBOBJS = get_key.lo
