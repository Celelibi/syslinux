/* ----------------------------------------------------------------------- *
 *
 *   Copyright 2004-2009 H. Peter Anvin - All Rights Reserved
 *   Copyright 2009 Intel Corporation; author: H. Peter Anvin
 *
 *   This program is free software; you can redistribute it and/or modify
 *   it under the terms of the GNU General Public License as published by
 *   the Free Software Foundation, Inc., 51 Franklin St, Fifth Floor,
 *   Boston MA 02110-1301, USA; either version 2 of the License, or
 *   (at your option) any later version; incorporated herein by reference.
 *
 * ----------------------------------------------------------------------- */

<<<<<<< HEAD
#include <sys/io.h>
=======
#include <fcntl.h>
>>>>>>> e298faf1
#include <stdio.h>
#include <stdbool.h>
#include <stdlib.h>
#include <string.h>
#include <minmax.h>
#include <alloca.h>
#include <inttypes.h>
#include <colortbl.h>
#include <com32.h>
#include <syslinux/adv.h>
#include <syslinux/config.h>
#include <dprintf.h>
<<<<<<< HEAD
#include <ctype.h>
=======
#include <core.h>
>>>>>>> e298faf1

#include "menu.h"
#include "config.h"
#include "getkey.h"
#include "core.h"
#include "fs.h"

const struct menu_parameter mparm[NPARAMS] = {
    [P_WIDTH] = {"width", 0},
    [P_MARGIN] = {"margin", 10},
    [P_PASSWD_MARGIN] = {"passwordmargin", 3},
    [P_MENU_ROWS] = {"rows", 12},
    [P_TABMSG_ROW] = {"tabmsgrow", 18},
    [P_CMDLINE_ROW] = {"cmdlinerow", 18},
    [P_END_ROW] = {"endrow", -1},
    [P_PASSWD_ROW] = {"passwordrow", 11},
    [P_TIMEOUT_ROW] = {"timeoutrow", 20},
    [P_HELPMSG_ROW] = {"helpmsgrow", 22},
    [P_HELPMSGEND_ROW] = {"helpmsgendrow", -1},
    [P_HSHIFT] = {"hshift", 0},
    [P_VSHIFT] = {"vshift", 0},
    [P_HIDDEN_ROW] = {"hiddenrow", -2},
};

short uappendlen = 0;		//bytes in append= command
short ontimeoutlen = 0;		//bytes in ontimeout command
short onerrorlen = 0;		//bytes in onerror command
short forceprompt = 0;		//force prompt
short noescape = 0;		//no escape
short nocomplete = 0;		//no label completion on TAB key
short allowimplicit = 1;	//allow implicit kernels
short allowoptions = 1;		//user-specified options allowed
short includelevel = 1;		//nesting level
short defaultlevel = 0;		//the current level of default
short vkernel = 0;		//have we seen any "label" statements?
short displaycon = 1;		//conio.inc
short nohalt = 1;		//idle.inc

const char *default_cmd = NULL;	//"default" command line
const char *onerror = NULL;	//"onerror" command line

/* Empty refstring */
const char *empty_string;

/* Root menu, starting menu, hidden menu, and list of all menus */
struct menu *root_menu, *start_menu, *hide_menu, *menu_list, *default_menu;

/* These are global parameters regardless of which menu we're displaying */
int shiftkey = 0;		/* Only display menu if shift key pressed */
int hiddenmenu = 0;
long long totaltimeout = 0;

/* Keep track of global default */
static int has_ui = 0;		/* DEFAULT only counts if UI is found */
extern const char *globaldefault;
static bool menusave = false;	/* True if there is any "menu save" */

/* Linked list of all entires, hidden or not; used by unlabel() */
static struct menu_entry *all_entries;
static struct menu_entry **all_entries_end = &all_entries;

static const struct messages messages[MSG_COUNT] = {
    [MSG_AUTOBOOT] = {"autoboot", "Automatic boot in # second{,s}..."},
    [MSG_TAB] = {"tabmsg", "Press [Tab] to edit options"},
    [MSG_NOTAB] = {"notabmsg", ""},
    [MSG_PASSPROMPT] = {"passprompt", "Password required"},
};

#define astrdup(x) ({ char *__x = (x); \
                      size_t __n = strlen(__x) + 1; \
                      char *__p = alloca(__n); \
                      if ( __p ) memcpy(__p, __x, __n); \
                      __p; })

/*
 * Search the list of all menus for a specific label
 */
static struct menu *find_menu(const char *label)
{
    struct menu *m;

    for (m = menu_list; m; m = m->next) {
	if (!strcmp(label, m->label))
	    return m;
    }

    return NULL;
}

#define MAX_LINE 4096

/* Strip ^ from a string, returning a new reference to the same refstring
   if none present */
static const char *strip_caret(const char *str)
{
    const char *p, *r;
    char *q;
    int carets = 0;

    p = str;
    for (;;) {
	p = strchr(p, '^');
	if (!p)
	    break;
	carets++;
	p++;
    }

    if (!carets)
	return refstr_get(str);

    r = q = refstr_alloc(strlen(str) - carets);
    for (p = str; *p; p++)
	if (*p != '^')
	    *q++ = *p;

    *q = '\0';			/* refstr_alloc() already did this... */

    return r;
}

/* Check to see if we are at a certain keyword (case insensitive) */
/* Returns a pointer to the first character past the keyword */
static char *looking_at(char *line, const char *kwd)
{
    char *p = line;
    const char *q = kwd;

    while (*p && *q && ((*p ^ *q) & ~0x20) == 0) {
	p++;
	q++;
    }

    if (*q)
	return NULL;		/* Didn't see the keyword */

    return my_isspace(*p) ? p : NULL;	/* Must be EOL or whitespace */
}

static struct menu *new_menu(struct menu *parent,
			     struct menu_entry *parent_entry, const char *label)
{
    struct menu *m = calloc(1, sizeof(struct menu));
    int i;
	
	//dprintf("enter: menu_label = %s", label);

    m->label = label;
    m->title = refstr_get(empty_string);

    if (parent) {
	/* Submenu */
	m->parent = parent;
	m->parent_entry = parent_entry;
	parent_entry->action = MA_SUBMENU;
	parent_entry->submenu = m;

	for (i = 0; i < MSG_COUNT; i++)
	    m->messages[i] = refstr_get(parent->messages[i]);

	memcpy(m->mparm, parent->mparm, sizeof m->mparm);

	m->allowedit = parent->allowedit;
	m->timeout = parent->timeout;
	m->save = parent->save;

	m->ontimeout = refstr_get(parent->ontimeout);
	m->onerror = refstr_get(parent->onerror);
	m->menu_master_passwd = refstr_get(parent->menu_master_passwd);
	m->menu_background = refstr_get(parent->menu_background);

	m->color_table = copy_color_table(parent->color_table);

	for (i = 0; i < 12; i++) {
	    m->fkeyhelp[i].textname = refstr_get(parent->fkeyhelp[i].textname);
	    m->fkeyhelp[i].background =
		refstr_get(parent->fkeyhelp[i].background);
	}
    } else {
	/* Root menu */
	for (i = 0; i < MSG_COUNT; i++)
	    m->messages[i] = refstrdup(messages[i].defmsg);
	for (i = 0; i < NPARAMS; i++)
	    m->mparm[i] = mparm[i].value;

	m->allowedit = true;	/* Allow edits of the command line */
	m->color_table = default_color_table();
    }

    m->next = menu_list;
    menu_list = m;

    return m;
}

struct labeldata {
    const char *label;
    const char *kernel;
    enum kernel_type type;
    const char *append;
    const char *initrd;
    const char *menulabel;
    const char *passwd;
    char *helptext;
    unsigned int ipappend;
    unsigned int menuhide;
    unsigned int menudefault;
    unsigned int menuseparator;
    unsigned int menudisabled;
    unsigned int menuindent;
    enum menu_action action;
    int save;
    struct menu *submenu;
};

/* Menu currently being parsed */
static struct menu *current_menu;

static void clear_label_data(struct labeldata *ld)
{
    refstr_put(ld->label);
    refstr_put(ld->kernel);
    refstr_put(ld->append);
    refstr_put(ld->initrd);
    refstr_put(ld->menulabel);
    refstr_put(ld->passwd);

    memset(ld, 0, sizeof *ld);
}

static struct menu_entry *new_entry(struct menu *m)
{
    struct menu_entry *me;

    //dprintf("enter, call from menu %s", m->label);

    if (m->nentries >= m->nentries_space) {
	if (!m->nentries_space)
	    m->nentries_space = 1;
	else
	    m->nentries_space <<= 1;

	m->menu_entries = realloc(m->menu_entries, m->nentries_space *
				  sizeof(struct menu_entry *));
    }

    me = calloc(1, sizeof(struct menu_entry));
    me->menu = m;
    me->entry = m->nentries;
    m->menu_entries[m->nentries++] = me;
    *all_entries_end = me;
    all_entries_end = &me->next;

    return me;
}

static void consider_for_hotkey(struct menu *m, struct menu_entry *me)
{
    const char *p = strchr(me->displayname, '^');

    if (me->action != MA_DISABLED) {
	if (p && p[1]) {
	    unsigned char hotkey = p[1] & ~0x20;
	    if (!m->menu_hotkeys[hotkey]) {
		me->hotkey = hotkey;
		m->menu_hotkeys[hotkey] = me;
	    }
	}
    }
}

static void record(struct menu *m, struct labeldata *ld, const char *append)
{
	int i;
	struct menu_entry *me;
	const struct syslinux_ipappend_strings *ipappend;

	if (!ld->label)
		return;			/* Nothing defined */

	/* Hidden entries are recorded on a special "hidden menu" */
	if (ld->menuhide)
		m = hide_menu;

	char ipoptions[4096], *ipp;
	const char *a;
	char *s;

	me = new_entry(m);

	me->displayname = ld->menulabel
	    ? refstr_get(ld->menulabel) : refstr_get(ld->label);
	me->label = refstr_get(ld->label);
	me->passwd = refstr_get(ld->passwd);
	me->helptext = ld->helptext;
	me->hotkey = 0;
	me->action = ld->action ? ld->action : MA_CMD;
	me->save = ld->save ? (ld->save > 0) : m->save;

	if (ld->menuindent) {
	    const char *dn;

	    rsprintf(&dn, "%*s%s", ld->menuindent, "", me->displayname);
	    refstr_put(me->displayname);
	    me->displayname = dn;
	}

	if (ld->menuseparator) {
	    refstr_put(me->displayname);
	    me->displayname = refstr_get(empty_string);
	}

	if (ld->menuseparator || ld->menudisabled) {
	    me->action = MA_DISABLED;
	    refstr_put(me->label);
	    me->label = NULL;
	    refstr_put(me->passwd);
	    me->passwd = NULL;
	}

	if (ld->menulabel)
	    consider_for_hotkey(m, me);

	switch (me->action) {
	case MA_CMD:
	    ipp = ipoptions;
	    *ipp = '\0';

	    if (ld->initrd)
		ipp += sprintf(ipp, " initrd=%s", ld->initrd);

	    if (ld->ipappend) {
		ipappend = syslinux_ipappend_strings();
		for (i = 0; i < ipappend->count; i++) {
		    if ((ld->ipappend & (1U << i)) && ipappend->ptr[i])
			ipp += sprintf(ipp, " %s", ipappend->ptr[i]);
		}
	    }

	    a = ld->append;
	    if (!a)
		a = append;
	    if (!a || (a[0] == '-' && !a[1]))
		a = "";
	    s = a[0] ? " " : "";

	    if (ld->type == KT_KERNEL)
		rsprintf(&me->cmdline, "%s%s%s%s", ld->kernel, s, a, ipoptions);
	    else
		rsprintf(&me->cmdline, ".%s %s%s%s%s",
			 kernel_types[ld->type], ld->kernel, s, a, ipoptions);
		dprintf("type = %s, cmd = %s", kernel_types[ld->type], me->cmdline);
	    break;

	case MA_GOTO_UNRES:
	case MA_EXIT_UNRES:
	    me->cmdline = refstr_get(ld->kernel);
	    break;

	case MA_GOTO:
	case MA_EXIT:
	    me->submenu = ld->submenu;
	    break;

	default:
	    break;
	}

	if (ld->menudefault && me->action == MA_CMD)
	    m->defentry = m->nentries - 1;

    clear_label_data(ld);
}

static struct menu *begin_submenu(const char *tag)
{
    struct menu_entry *me;

    if (!tag[0])
	tag = NULL;

    me = new_entry(current_menu);
    me->displayname = refstrdup(tag);
    return new_menu(current_menu, me, refstr_get(me->displayname));
}

static struct menu *end_submenu(void)
{
    return current_menu->parent ? current_menu->parent : current_menu;
}

void print_labels(const char *prefix, size_t len)
{
    struct menu_entry *me;

    printf("\n");
    for (me = all_entries; me; me = me->next ) {
	if (!strncmp(prefix, me->label, len))
	    printf(" %s\n", me->label);
    }
}

struct menu_entry *find_label(const char *str)
{
    const char *p;
    struct menu_entry *me;
    int pos;

    p = str;
    while (*p && !my_isspace(*p))
	p++;

    /* p now points to the first byte beyond the kernel name */
    pos = p - str;

    for (me = all_entries; me; me = me->next) {
	if (!strncmp(str, me->label, pos) && !me->label[pos])
	    return me;
    }

    return NULL;
}

static const char *unlabel(const char *str)
{
    /* Convert a CLI-style command line to an executable command line */
    const char *p;
    const char *q;
    struct menu_entry *me;
    int pos;

    p = str;
    while (*p && !my_isspace(*p))
	p++;

    /* p now points to the first byte beyond the kernel name */
    pos = p - str;

    for (me = all_entries; me; me = me->next) {
	if (!strncmp(str, me->label, pos) && !me->label[pos]) {
	    /* Found matching label */
	    rsprintf(&q, "%s%s", me->cmdline, p);
	    refstr_put(str);
	    return q;
	}
    }

    return str;
}

static const char *refdup_word(char **p)
{
    char *sp = *p;
    char *ep = sp;

    while (*ep && !my_isspace(*ep))
	ep++;

    *p = ep;
    return refstrndup(sp, ep - sp);
}

int my_isxdigit(char c)
{
    unsigned int uc = c;

    return (uc - '0') < 10 || ((uc | 0x20) - 'a') < 6;
}

unsigned int hexval(char c)
{
    unsigned char uc = c | 0x20;
    unsigned int v;

    v = uc - '0';
    if (v < 10)
	return v;

    return uc - 'a' + 10;
}

unsigned int hexval2(const char *p)
{
    return (hexval(p[0]) << 4) + hexval(p[1]);
}

uint32_t parse_argb(char **p)
{
    char *sp = *p;
    char *ep;
    uint32_t argb;
    size_t len, dl;

    if (*sp == '#')
	sp++;

    ep = sp;

    while (my_isxdigit(*ep))
	ep++;

    *p = ep;
    len = ep - sp;

    switch (len) {
    case 3:			/* #rgb */
	argb =
	    0xff000000 +
	    (hexval(sp[0]) * 0x11 << 16) +
	    (hexval(sp[1]) * 0x11 << 8) + (hexval(sp[2]) * 0x11);
	break;
    case 4:			/* #argb */
	argb =
	    (hexval(sp[0]) * 0x11 << 24) +
	    (hexval(sp[1]) * 0x11 << 16) +
	    (hexval(sp[2]) * 0x11 << 8) + (hexval(sp[3]) * 0x11);
	break;
    case 6:			/* #rrggbb */
    case 9:			/* #rrrgggbbb */
    case 12:			/* #rrrrggggbbbb */
	dl = len / 3;
	argb =
	    0xff000000 +
	    (hexval2(sp + 0) << 16) +
	    (hexval2(sp + dl) << 8) + hexval2(sp + dl * 2);
	break;
    case 8:			/* #aarrggbb */
	/* #aaarrrgggbbb is indistinguishable from #rrrrggggbbbb,
	   assume the latter is a more common format */
    case 16:			/* #aaaarrrrggggbbbb */
	dl = len / 4;
	argb =
	    (hexval2(sp + 0) << 24) +
	    (hexval2(sp + dl) << 16) +
	    (hexval2(sp + dl * 2) << 8) + hexval2(sp + dl * 3);
	break;
    default:
	argb = 0xffff0000;	/* Bright red (error indication) */
	break;
    }

    return argb;
}

/*
 * Parser state.  This is global so that including multiple
 * files work as expected, which is that everything works the
 * same way as if the files had been concatenated together.
 */
//static const char *append = NULL;
extern const char *append;
//static unsigned int ipappend = 0;
unsigned int ipappend = 0;
extern uint16_t PXERetry;
static struct labeldata ld;

static int parse_one_config(const char *filename);

static char *is_kernel_type(char *cmdstr, enum kernel_type *type)
{
    const char *const *p;
    char *q;
    enum kernel_type t = KT_NONE;

    for (p = kernel_types; *p; p++, t++) {
	if ((q = looking_at(cmdstr, *p))) {
	    *type = t;
	    return q;
	}
    }

    return NULL;
}

static char *is_message_name(char *cmdstr, enum message_number *msgnr)
{
    char *q;
    enum message_number i;

    for (i = 0; i < MSG_COUNT; i++) {
	if ((q = looking_at(cmdstr, messages[i].name))) {
	    *msgnr = i;
	    return q;
	}
    }

    return NULL;
}

static int cat_file(const char *filename)
{
	FILE *f;
	char line[2048];

	f = fopen(filename, "r");
	if (!f)
		return -1;

	while (fgets(line, sizeof(line), f) != NULL)
		printf("%s", line);

	fclose(f);
	return 0;
}

void cat_help_file(int key)
{
	struct menu *cm = current_menu;
	int fkey;

	switch (key) {
	case KEY_F1:
		fkey = 0;
		break;
	case KEY_F2:
		fkey = 1;
		break;
	case KEY_F3:
		fkey = 2;
		break;
	case KEY_F4:
		fkey = 3;
		break;
	case KEY_F5:
		fkey = 4;
		break;
	case KEY_F6:
		fkey = 5;
		break;
	case KEY_F7:
		fkey = 6;
		break;
	case KEY_F8:
		fkey = 7;
		break;
	case KEY_F9:
		fkey = 8;
		break;
	case KEY_F10:
		fkey = 9;
		break;
	case KEY_F11:
		fkey = 10;
		break;
	case KEY_F12:
		fkey = 11;
		break;
	default:
		fkey = -1;
		break;
	}

	if (fkey == -1)
		return;

	if (cm->fkeyhelp[fkey].textname) {
		printf("\n");
		cat_file(cm->fkeyhelp[fkey].textname);
	}
}

static char *is_fkey(char *cmdstr, int *fkeyno)
{
    char *q;
    int no;

    if ((cmdstr[0] | 0x20) != 'f')
	return NULL;

    no = strtoul(cmdstr + 1, &q, 10);
    if (!my_isspace(*q))
	return NULL;

    if (no < 0 || no > 12)
	return NULL;

    *fkeyno = (no == 0) ? 10 : no - 1;
    return q;
}

extern uint8_t FlowIgnore;
extern uint8_t FlowInput;
extern uint8_t FlowOutput;
extern uint16_t SerialPort;
extern uint16_t BaudDivisor;
extern uint8_t SerialNotice;

#define DEFAULT_BAUD	9600
#define BAUD_DIVISOR	115200
#define serial_base	0x0400

extern void sirq_cleanup_nowipe(void);
extern void sirq_install(void);
extern void write_serial_str(void);

static inline void io_delay(void)
{
	outb(0, 0x80);
	outb(0, 0x80);
}

extern void get_msg_file(void);
extern void loadfont(void);
extern void loadkeys(void);

extern char syslinux_banner[];
extern char copyright_str[];

static void parse_config_file(FILE * f)
{
    char line[MAX_LINE], *p, *ep, ch;
    enum kernel_type type;
    enum message_number msgnr;
    int fkeyno;
    struct menu *m = current_menu;

    while (fgets(line, sizeof line, f)) {
	p = strchr(line, '\r');
	if (p)
	    *p = '\0';
	p = strchr(line, '\n');
	if (p)
	    *p = '\0';

	p = skipspace(line);

	if (looking_at(p, "menu")) {

	    p = skipspace(p + 4);

	    if (looking_at(p, "label")) {
			if (ld.label) {
				refstr_put(ld.menulabel);
				ld.menulabel = refstrdup(skipspace(p + 5));
			} else if (m->parent_entry) {
				refstr_put(m->parent_entry->displayname);
				m->parent_entry->displayname = refstrdup(skipspace(p + 5));
				consider_for_hotkey(m->parent, m->parent_entry);
				if (!m->title[0]) {
				/* MENU LABEL -> MENU TITLE on submenu */
				refstr_put(m->title);
				m->title = strip_caret(m->parent_entry->displayname);
				}
			}
			} else if (looking_at(p, "title")) {
			refstr_put(m->title);
			m->title = refstrdup(skipspace(p + 5));
			if (m->parent_entry) {
				/* MENU TITLE -> MENU LABEL on submenu */
				if (m->parent_entry->displayname == m->label) {
				refstr_put(m->parent_entry->displayname);
				m->parent_entry->displayname = refstr_get(m->title);
				}
			}
	    } else if (looking_at(p, "default")) {
		if (ld.label) {
		    ld.menudefault = 1;
		} else if (m->parent_entry) {
		    m->parent->defentry = m->parent_entry->entry;
		}
	    } else if (looking_at(p, "hide")) {
		ld.menuhide = 1;
	    } else if (looking_at(p, "passwd")) {
		if (ld.label) {
		    refstr_put(ld.passwd);
		    ld.passwd = refstrdup(skipspace(p + 6));
		} else if (m->parent_entry) {
		    refstr_put(m->parent_entry->passwd);
		    m->parent_entry->passwd = refstrdup(skipspace(p + 6));
		}
	    } else if (looking_at(p, "shiftkey")) {
		shiftkey = 1;
	    } else if (looking_at(p, "save")) {
		menusave = true;
		if (ld.label)
		    ld.save = 1;
		else
		    m->save = true;
	    } else if (looking_at(p, "nosave")) {
		if (ld.label)
		    ld.save = -1;
		else
		    m->save = false;
	    } else if (looking_at(p, "onerror")) {
		refstr_put(m->onerror);
		m->onerror = refstrdup(skipspace(p + 7));
		onerrorlen = strlen(m->onerror);
		refstr_put(onerror);
		onerror = refstrdup(m->onerror);
	    } else if (looking_at(p, "master")) {
		p = skipspace(p + 6);
		if (looking_at(p, "passwd")) {
		    refstr_put(m->menu_master_passwd);
		    m->menu_master_passwd = refstrdup(skipspace(p + 6));
		}
	    } else if ((ep = looking_at(p, "include"))) {
		goto do_include;
	    } else if ((ep = looking_at(p, "background"))) {
		p = skipspace(ep);
		refstr_put(m->menu_background);
		m->menu_background = refdup_word(&p);
	    } else if ((ep = looking_at(p, "hidden"))) {
		hiddenmenu = 1;
	    } else if ((ep = is_message_name(p, &msgnr))) {
		refstr_put(m->messages[msgnr]);
		m->messages[msgnr] = refstrdup(skipspace(ep));
	    } else if ((ep = looking_at(p, "color")) ||
		       (ep = looking_at(p, "colour"))) {
		int i;
		struct color_table *cptr;
		p = skipspace(ep);
		cptr = m->color_table;
		for (i = 0; i < menu_color_table_size; i++) {
		    if ((ep = looking_at(p, cptr->name))) {
			p = skipspace(ep);
			if (*p) {
			    if (looking_at(p, "*")) {
				p++;
			    } else {
				refstr_put(cptr->ansi);
				cptr->ansi = refdup_word(&p);
			    }

			    p = skipspace(p);
			    if (*p) {
				if (looking_at(p, "*"))
				    p++;
				else
				    cptr->argb_fg = parse_argb(&p);

				p = skipspace(p);
				if (*p) {
				    if (looking_at(p, "*"))
					p++;
				    else
					cptr->argb_bg = parse_argb(&p);

				    /* Parse a shadow mode */
				    p = skipspace(p);
				    ch = *p | 0x20;
				    if (ch == 'n')	/* none */
					cptr->shadow = SHADOW_NONE;
				    else if (ch == 's')	/* std, standard */
					cptr->shadow = SHADOW_NORMAL;
				    else if (ch == 'a')	/* all */
					cptr->shadow = SHADOW_ALL;
				    else if (ch == 'r')	/* rev, reverse */
					cptr->shadow = SHADOW_REVERSE;
				}
			    }
			}
			break;
		    }
		    cptr++;
		}
	    } else if ((ep = looking_at(p, "msgcolor")) ||
		       (ep = looking_at(p, "msgcolour"))) {
		unsigned int fg_mask = MSG_COLORS_DEF_FG;
		unsigned int bg_mask = MSG_COLORS_DEF_BG;
		enum color_table_shadow shadow = MSG_COLORS_DEF_SHADOW;

		p = skipspace(ep);
		if (*p) {
		    if (!looking_at(p, "*"))
			fg_mask = parse_argb(&p);

		    p = skipspace(p);
		    if (*p) {
			if (!looking_at(p, "*"))
			    bg_mask = parse_argb(&p);

			p = skipspace(p);
			switch (*p | 0x20) {
			case 'n':
			    shadow = SHADOW_NONE;
			    break;
			case 's':
			    shadow = SHADOW_NORMAL;
			    break;
			case 'a':
			    shadow = SHADOW_ALL;
			    break;
			case 'r':
			    shadow = SHADOW_REVERSE;
			    break;
			default:
			    /* go with default */
			    break;
			}
		    }
		}
		set_msg_colors_global(m->color_table, fg_mask, bg_mask, shadow);
	    } else if (looking_at(p, "separator")) {
		record(m, &ld, append);
		ld.label = refstr_get(empty_string);
		ld.menuseparator = 1;
		record(m, &ld, append);
	    } else if (looking_at(p, "disable") || looking_at(p, "disabled")) {
		ld.menudisabled = 1;
	    } else if (looking_at(p, "indent")) {
		ld.menuindent = atoi(skipspace(p + 6));
	    } else if (looking_at(p, "begin")) {
		record(m, &ld, append);
		m = current_menu = begin_submenu(skipspace(p + 5));
	    } else if (looking_at(p, "end")) {
		record(m, &ld, append);
		m = current_menu = end_submenu();
	    } else if (looking_at(p, "quit")) {
		if (ld.label)
		    ld.action = MA_QUIT;
	    } else if (looking_at(p, "goto")) {
		if (ld.label) {
		    ld.action = MA_GOTO_UNRES;
		    refstr_put(ld.kernel);
		    ld.kernel = refstrdup(skipspace(p + 4));
		}
	    } else if (looking_at(p, "exit")) {
		p = skipspace(p + 4);
		if (ld.label && m->parent) {
		    if (*p) {
			/* This is really just a goto, except for the marker */
			ld.action = MA_EXIT_UNRES;
			refstr_put(ld.kernel);
			ld.kernel = refstrdup(p);
		    } else {
			ld.action = MA_EXIT;
			ld.submenu = m->parent;
		    }
		}
	    } else if (looking_at(p, "start")) {
		start_menu = m;
	    } else {
		/* Unknown, check for layout parameters */
		enum parameter_number mp;
		for (mp = 0; mp < NPARAMS; mp++) {
		    if ((ep = looking_at(p, mparm[mp].name))) {
			m->mparm[mp] = atoi(skipspace(ep));
			break;
		    }
		}
	    }
	}
	/* feng: menu handling end */	
	else if (looking_at(p, "text")) {

		/* loop till we fined the "endtext" */
	    enum text_cmd {
		TEXT_UNKNOWN,
		TEXT_HELP
	    } cmd = TEXT_UNKNOWN;
	    int len = ld.helptext ? strlen(ld.helptext) : 0;
	    int xlen;

	    p = skipspace(p + 4);

	    if (looking_at(p, "help"))
		cmd = TEXT_HELP;

	    while (fgets(line, sizeof line, f)) {
		p = skipspace(line);
		if (looking_at(p, "endtext"))
		    break;

		xlen = strlen(line);

		switch (cmd) {
		case TEXT_UNKNOWN:
		    break;
		case TEXT_HELP:
		    ld.helptext = realloc(ld.helptext, len + xlen + 1);
		    memcpy(ld.helptext + len, line, xlen + 1);
		    len += xlen;
		    break;
		}
	    }
	} else if ((ep = is_fkey(p, &fkeyno))) {
	    p = skipspace(ep);
	    if (m->fkeyhelp[fkeyno].textname) {
		refstr_put(m->fkeyhelp[fkeyno].textname);
		m->fkeyhelp[fkeyno].textname = NULL;
	    }
	    if (m->fkeyhelp[fkeyno].background) {
		refstr_put(m->fkeyhelp[fkeyno].background);
		m->fkeyhelp[fkeyno].background = NULL;
	    }

	    refstr_put(m->fkeyhelp[fkeyno].textname);
	    m->fkeyhelp[fkeyno].textname = refdup_word(&p);
	    if (*p) {
		p = skipspace(p);
		m->fkeyhelp[fkeyno].background = refdup_word(&p);
	    }
	} else if ((ep = looking_at(p, "include"))) {
do_include:
	    {
		const char *file;
		p = skipspace(ep);
		file = refdup_word(&p);
		p = skipspace(p);
		if (*p) {
		    record(m, &ld, append);
		    m = current_menu = begin_submenu(p);
		    parse_one_config(file);
		    record(m, &ld, append);
		    m = current_menu = end_submenu();
		} else {
		    parse_one_config(file);
		}
		refstr_put(file);
	    }
	} else if (looking_at(p, "append")) {
	    const char *a = refstrdup(skipspace(p + 6));
	    if (ld.label) {
		refstr_put(ld.append);
		ld.append = a;
	    } else {
		refstr_put(append);
		append = a;
	    }
	    //dprintf("we got a append: %s", a);
	} else if (looking_at(p, "initrd")) {
	    const char *a = refstrdup(skipspace(p + 6));
	    if (ld.label) {
		refstr_put(ld.initrd);
		ld.initrd = a;
	    } else {
		/* Ignore */
	    }
	} else if (looking_at(p, "label")) {
	    p = skipspace(p + 5);
	    /* when first time see "label", it will not really record anything */
	    record(m, &ld, append);
	    ld.label = refstrdup(p);
	    ld.kernel = refstrdup(p);
	    /* feng: this is the default type for all */
	    ld.type = KT_KERNEL;
	    ld.passwd = NULL;
	    ld.append = NULL;
	    ld.initrd = NULL;
	    ld.menulabel = NULL;
	    ld.helptext = NULL;
	    ld.ipappend = ipappend;
	    ld.menudefault = ld.menuhide = ld.menuseparator =
		ld.menudisabled = ld.menuindent = 0;
	} else if ((ep = is_kernel_type(p, &type))) {
	    if (ld.label) {
		refstr_put(ld.kernel);
		ld.kernel = refstrdup(skipspace(ep));
		ld.type = type;
		//dprintf("got a kernel: %s, type = %d", ld.kernel, ld.type);
	    }
	} else if (looking_at(p, "timeout")) {
	    m->timeout = (atoi(skipspace(p + 7)) * CLK_TCK + 9) / 10;
	} else if (looking_at(p, "totaltimeout")) {
	    totaltimeout = (atoll(skipspace(p + 13)) * CLK_TCK + 9) / 10;
	} else if (looking_at(p, "ontimeout")) {
	    m->ontimeout = refstrdup(skipspace(p + 9));
	} else if (looking_at(p, "allowoptions")) {
	    m->allowedit = !!atoi(skipspace(p + 12));
	} else if (looking_at(p, "ipappend")) {
	    if (ld.label)
		ld.ipappend = atoi(skipspace(p + 8));
	    else
		ipappend = atoi(skipspace(p + 8));
	} else if (looking_at(p, "default")) {
	    /* default could be a kernel image or another label */
	    refstr_put(globaldefault);
	    globaldefault = refstrdup(skipspace(p + 7));

	    /*
	     * On the chance that "default" is actually a kernel image
	     * and not a label, store a copy of it, but only if we
	     * haven't seen a "ui" command. "ui" commands take
	     * precendence over "default" commands.
	     */
	    if (defaultlevel < LEVEL_UI) {
		defaultlevel = LEVEL_DEFAULT;
		refstr_put(default_cmd);
		default_cmd = refstrdup(globaldefault);
	    }
	} else if (looking_at(p, "ui")) {
	    has_ui = 1;
	    defaultlevel = LEVEL_UI;
	    refstr_put(default_cmd);
	    default_cmd = refstrdup(skipspace(p + 2));
	}
	
	/*
	 * subset 1:  pc_opencmd 
	 * display/font/kbdmap are rather similar, open a file then do sth
	 */
	else if (looking_at(p, "display")) {
		com32sys_t reg;
		char *filename, *dst = KernelName;
		size_t len = FILENAME_MAX - 1;

		filename = refstrdup(skipspace(p + 7));

		while (len-- && not_whitespace(*filename))
			*dst++ = *filename++;
		*dst = '\0';

		memset(&reg, 0, sizeof(reg));
		reg.edi.w[0] = OFFS_WRT(KernelName, 0);
		call16(core_open, &reg, &reg);
		if (!(reg.eflags.l & EFLAGS_ZF))
			call16(get_msg_file, &reg, NULL);
		else
			printf("File not found\n");

		refstr_put(filename);
	} else if (looking_at(p, "font")) {
		com32sys_t reg;
		char *filename, *dst = KernelName;
		size_t len = FILENAME_MAX - 1;

		filename = refstrdup(skipspace(p + 4));

		while (len-- && not_whitespace(*filename))
			*dst++ = *filename++;
		*dst = '\0';

		memset(&reg, 0, sizeof(reg));
		reg.edi.w[0] = OFFS_WRT(KernelName, 0);
		call16(core_open, &reg, &reg);
		if (!(reg.eflags.l & EFLAGS_ZF))
			call16(loadfont, &reg, NULL);
		else
			printf("File not found\n");

		refstr_put(filename);
	} else if (looking_at(p, "kbdmap")) {
		com32sys_t reg;
		char *filename, *dst = KernelName;
		size_t len = FILENAME_MAX - 1;

		filename = refstrdup(skipspace(p + 4));

		while (len-- && not_whitespace(*filename))
			*dst++ = *filename++;
		*dst = '\0';

		memset(&reg, 0, sizeof(reg));
		reg.edi.w[0] = OFFS_WRT(KernelName, 0);
		call16(core_open, &reg, &reg);
		if (!(reg.eflags.l & EFLAGS_ZF))
			call16(loadkeys, &reg, NULL);
		else
			printf("File not found\n");

		refstr_put(filename);
	}
	/*
	 * subset 2:  pc_setint16
	 * set a global flag
	 */
	else if (looking_at(p, "implicit")) {
		allowimplicit = atoi(skipspace(p + 8));
	} else if (looking_at(p, "prompt")) {
		forceprompt = atoi(skipspace(p + 6));
	} else if (looking_at(p, "console")) {
		displaycon = atoi(skipspace(p + 7));
	} else if (looking_at(p, "allowoptions")) {
		allowoptions = atoi(skipspace(p + 12));
	} else if (looking_at(p, "noescape")) {
		noescape = atoi(skipspace(p + 8));
	} else if (looking_at(p, "nocomplete")) {
		nocomplete = atoi(skipspace(p + 10));
	} else if (looking_at(p, "nohalt")) {
		nohalt = atoi(skipspace(p + 8));
	} else if (looking_at(p, "onerror")) {
		refstr_put(m->onerror);
		m->onerror = refstrdup(skipspace(p + 7));
		onerrorlen = strlen(m->onerror);
		refstr_put(onerror);
		onerror = refstrdup(m->onerror);
	}

	else if (looking_at(p, "pxeretry"))
		PXERetry = atoi(skipspace(p + 8));

	/* serial setting, bps, flow control */
	else if (looking_at(p, "serial")) {
		com32sys_t ireg;
		uint16_t port, flow;
		uint32_t baud;

		p = skipspace(p + 6);
		port = atoi(p);

		while (isalnum(*p))
			p++;
		p = skipspace(p);

		/* Default to no flow control */
		FlowOutput = 0;
		FlowInput = 0;

		baud = DEFAULT_BAUD;
		if (isalnum(*p)) {
			uint8_t ignore;

			/* setup baud */
			baud = atoi(p);
			while (isalnum(*p))
				p++;
			p = skipspace(p);

			ignore = 0;
			flow = 0;
			if (isalnum(*p)) {
				/* flow control */
				flow = atoi(p);
				ignore = ((flow & 0x0F00) >> 4);
			}

			FlowIgnore = ignore;
			flow = ((flow & 0xff) << 8) | (flow & 0xff);
			flow &= 0xF00B;
			FlowOutput = (flow & 0xff);
			FlowInput = ((flow & 0xff00) >> 8);
		}

		/*
		 * Parse baud
		 */
		if (baud < 75) {
			/* < 75 baud == bogus */
			SerialPort = 0;
			continue;
		}

		baud = BAUD_DIVISOR / baud;
		baud &= 0xffff;
		BaudDivisor = baud;

		/*
		 * If port > 3 then port is I/O addr
		 */
		if (port <= 3) {
			/* Get the I/O port from the BIOS */
			port <<= 1;
			port = *(volatile uint16_t *)serial_base;
		}

		
		SerialPort = port;

		/*
		 * Begin code to actually set up the serial port
		 */
		memset(&ireg, 0, sizeof(ireg));
		call16(sirq_cleanup_nowipe, &ireg, NULL);

		outb(0x83, port + 3); /* Enable DLAB */
		io_delay();

		outb((baud & 0xff), port); /* write divisor to LS */
		io_delay();

		outb(((baud & 0xff00) >> 8), port + 1); /* write to MS */
		io_delay();

		outb(0x03, port + 3); /* Disable DLAB */
		io_delay();

		/*
		 * Read back LCR (detect missing hw). If nothing here
		 * we'll read 00 or FF.
		 */
		if (inb(port + 3) != 0x03) {
			/* Assume serial port busted */
			SerialPort = 0;
			continue;
		}

		outb(0x01, port + 2); /* Enable FIFOs if present */
		io_delay();

		/* Disable FIFO if unusable */
		if (inb(port + 2) < 0x0C0) {
			outb(0, port + 2);
			io_delay();
		}

		/* Assert bits in MCR */
		outb(FlowOutput, port + 4);
		io_delay();

		/* Enable interrupts if requested */
		if (FlowOutput & 0x8)
			call16(sirq_install, &ireg, NULL);

		/* Show some life */
		if (SerialNotice != 0) {
			SerialNotice = 0;

			ireg.esi.w[0] = syslinux_banner;
			call16(write_serial_str, &ireg, NULL);

			ireg.esi.w[0] = copyright_str;
			call16(write_serial_str, &ireg, NULL);
		}
	} else if (looking_at(p, "say")) {
		printf("%s\n", p + 4);
	}
    }
}

static int parse_one_config(const char *filename)
{
	const char *mode = "r";
	FILE *f;
	int fd;

	if (!filename)
		fd = open_config();
	else
		fd = open(filename, O_RDONLY);

	if (fd < 0)
		return fd;

<<<<<<< HEAD
	f = fopen("pxelinux.cfg/default", "r");
	if (f)
		goto config_found;

	return -1;
config_found:
=======
	f = fdopen(fd, mode);
>>>>>>> e298faf1
	parse_config_file(f);

	return 0;
}

static void resolve_gotos(void)
{
    struct menu_entry *me;
    struct menu *m;

    for (me = all_entries; me; me = me->next) {
	if (me->action == MA_GOTO_UNRES || me->action == MA_EXIT_UNRES) {
	    m = find_menu(me->cmdline);
	    refstr_put(me->cmdline);
	    me->cmdline = NULL;
	    if (m) {
		me->submenu = m;
		me->action--;	/* Drop the _UNRES */
	    } else {
		me->action = MA_DISABLED;
	    }
	}
    }
}

void parse_configs(char **argv)
{
    const char *filename;
    struct menu *m;
    struct menu_entry *me;
    dprintf("enter");

    empty_string = refstrdup("");

    /* feng: reset current menu_list and entry list */
    menu_list = NULL;
    all_entries = NULL;

    /* Initialize defaults for the root and hidden menus */
    hide_menu = new_menu(NULL, NULL, refstrdup(".hidden"));
    root_menu = new_menu(NULL, NULL, refstrdup(".top"));
    start_menu = root_menu;

    /* Other initialization */
    memset(&ld, 0, sizeof(struct labeldata));

    /* Actually process the files */
    current_menu = root_menu;

    if (!argv || !*argv) {
	parse_one_config(NULL);
    } else {
	while ((filename = *argv++)) {
		dprintf("Parsing config: %s", filename);
	    parse_one_config(filename);
	}
    }

    /* On final EOF process the last label statement */
    record(current_menu, &ld, append);

    /* Common postprocessing */
    resolve_gotos();

    /* Handle global default */
    //if (has_ui && globaldefault) {
    if (globaldefault) {
	dprintf("gloabldefault = %s", globaldefault);
	me = find_label(globaldefault);
	if (me && me->menu != hide_menu) {
	    me->menu->defentry = me->entry;
	    start_menu = me->menu;
	    default_menu = me->menu;
	}
    }

    /* If "menu save" is active, let the ADV override the global default */
    if (menusave) {
	size_t len;
	const char *lbl = syslinux_getadv(ADV_MENUSAVE, &len);
	char *lstr;
	if (lbl && len) {
	    lstr = refstr_alloc(len);
	    memcpy(lstr, lbl, len);	/* refstr_alloc() adds the final null */
	    me = find_label(lstr);
	    if (me && me->menu != hide_menu) {
		me->menu->defentry = me->entry;
		start_menu = me->menu;
	    }
	    refstr_put(lstr);
	}
    }

    /* Final per-menu initialization, with all labels known */
    for (m = menu_list; m; m = m->next) {
	m->curentry = m->defentry;	/* All menus start at their defaults */

	if (m->ontimeout)
	    m->ontimeout = unlabel(m->ontimeout);
	if (m->onerror)
	    m->onerror = unlabel(m->onerror);
    }
}<|MERGE_RESOLUTION|>--- conflicted
+++ resolved
@@ -11,11 +11,8 @@
  *
  * ----------------------------------------------------------------------- */
 
-<<<<<<< HEAD
 #include <sys/io.h>
-=======
 #include <fcntl.h>
->>>>>>> e298faf1
 #include <stdio.h>
 #include <stdbool.h>
 #include <stdlib.h>
@@ -28,11 +25,8 @@
 #include <syslinux/adv.h>
 #include <syslinux/config.h>
 #include <dprintf.h>
-<<<<<<< HEAD
 #include <ctype.h>
-=======
 #include <core.h>
->>>>>>> e298faf1
 
 #include "menu.h"
 #include "config.h"
@@ -1356,16 +1350,7 @@
 	if (fd < 0)
 		return fd;
 
-<<<<<<< HEAD
-	f = fopen("pxelinux.cfg/default", "r");
-	if (f)
-		goto config_found;
-
-	return -1;
-config_found:
-=======
 	f = fdopen(fd, mode);
->>>>>>> e298faf1
 	parse_config_file(f);
 
 	return 0;
