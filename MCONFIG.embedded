--- conflicted
+++ resolved
@@ -25,10 +25,7 @@
 	     -msoft-float
 GCCOPT    += $(call gcc_ok,-fno-exceptions,)
 GCCOPT	  += $(call gcc_ok,-fno-asynchronous-unwind-tables,)
-<<<<<<< HEAD
-=======
 GCCOPT	  += $(call gcc_ok,-fno-strict-aliasing,)
->>>>>>> 25fb8ebd
 GCCOPT	  += $(call gcc_ok,-falign-functions=0,-malign-functions=0)
 GCCOPT    += $(call gcc_ok,-falign-jumps=0,-malign-jumps=0)
 GCCOPT    += $(call gcc_ok,-falign-labels=0,-malign-labels=0)
