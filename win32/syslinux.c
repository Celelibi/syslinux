--- conflicted
+++ resolved
@@ -237,55 +237,22 @@
 
 int main(int argc, char *argv[])
 {
-<<<<<<< HEAD
-  HANDLE f_handle, d_handle;
-  DWORD bytes_read;
-  DWORD bytes_written;
-  DWORD drives;
-  UINT drive_type;
-
-  static unsigned char sectbuf[SECTOR_SIZE];
-  char **argp, *opt;
-  static char drive_name[] = "\\\\.\\?:";
-  static char drive_root[] = "?:\\";
-  static char ldlinux_name[] = "?:\\ldlinux.sys" ;
-  const char *errmsg;
-  struct libfat_filesystem *fs;
-  libfat_sector_t s, *secp;
-  libfat_sector_t *sectors;
-  int ldlinux_sectors;
-  uint32_t ldlinux_cluster;
-  int nsectors;
-  const char *bootsecfile = NULL;
-  const char *subdir = NULL;
-
-  int force = 0;		/* -f (force) option */
-  int mbr = 0;			/* -m (MBR) option */
-  int setactive = 0;		/* -a (set partition active) */
-  int stupid = 0;		/* -s (stupid) option */
-  int raid_mode = 0;		/* -r (RAID) option */
-
-  (void)argc;
-
-  if (!checkver()) {
-    fprintf(stderr, "You need to be running at least Windows NT; use syslinux.com instead.\n");
-    exit(1);
-  }
-=======
     HANDLE f_handle, d_handle;
     DWORD bytes_read;
     DWORD bytes_written;
     DWORD drives;
     UINT drive_type;
 
-    static unsigned char sectbuf[512];
+    static unsigned char sectbuf[SECTOR_SIZE];
     char **argp, *opt;
     static char drive_name[] = "\\\\.\\?:";
     static char drive_root[] = "?:\\";
     static char ldlinux_name[] = "?:\\ldlinux.sys";
     const char *errmsg;
     struct libfat_filesystem *fs;
-    libfat_sector_t s, *secp, sectors[65];	/* 65 is maximum possible */
+    libfat_sector_t s, *secp;
+    libfat_sector_t *sectors;
+    int ldlinux_sectors;
     uint32_t ldlinux_cluster;
     int nsectors;
     const char *bootsecfile = NULL;
@@ -304,7 +271,6 @@
 		"You need to be running at least Windows NT; use syslinux.com instead.\n");
 	exit(1);
     }
->>>>>>> 8833b1c3
 
     program = argv[0];
     drive = NULL;
@@ -395,11 +361,11 @@
     /*
      * Make sure we can read the boot sector
      */
-    if (!ReadFile(d_handle, sectbuf, 512, &bytes_read, NULL)) {
+    if (!ReadFile(d_handle, sectbuf, SECTOR_SIZE, &bytes_read, NULL)) {
 	error("Reading boot sector");
 	exit(1);
     }
-    if (bytes_read != 512) {
+    if (bytes_read != SECTOR_SIZE) {
 	fprintf(stderr, "Could not read the whole boot sector\n");
 	exit(1);
     }
@@ -414,23 +380,9 @@
     /* Just ignore error if the file do not exists */
     SetFileAttributes(ldlinux_name, FILE_ATTRIBUTE_NORMAL);
 
-<<<<<<< HEAD
-  /*
-   * Make sure we can read the boot sector
-   */
-  if ( !ReadFile(d_handle, sectbuf, SECTOR_SIZE, &bytes_read, NULL) ) {
-    error("Reading boot sector");
-    exit(1);
-  }
-  if (bytes_read != SECTOR_SIZE) {
-    fprintf(stderr, "Could not read the whole boot sector\n");
-    exit(1);
-  }
-=======
     /* Delete the file */
     /* Just ignore error if the file do not exists */
     DeleteFile(ldlinux_name);
->>>>>>> 8833b1c3
 
     /* Create ldlinux.sys file */
     f_handle = CreateFile(ldlinux_name, GENERIC_READ | GENERIC_WRITE,
@@ -452,57 +404,9 @@
 	exit(1);
     }
 
-<<<<<<< HEAD
-  /* Now flush the media */
-  if(!FlushFileBuffers(f_handle)) {
-    error("FlushFileBuffers failed");
-    exit(1);
-  }
-
-  /* Map the file (is there a better way to do this?) */
-  ldlinux_sectors = (syslinux_ldlinux_len+SECTOR_SIZE-1) >> SECTOR_SHIFT;
-  sectors = calloc(ldlinux_sectors, sizeof *sectors);
-  fs = libfat_open(libfat_readfile, (intptr_t)d_handle);
-  ldlinux_cluster = libfat_searchdir(fs, 0, "LDLINUX SYS", NULL);
-  secp = sectors;
-  nsectors = 0;
-  s = libfat_clustertosector(fs, ldlinux_cluster);
-  while ( s && nsectors < ldlinux_sectors ) {
-    *secp++ = s;
-    nsectors++;
-    s = libfat_nextsector(fs, s);
-  }
-  libfat_close(fs);
-
-  /*
-   * Patch ldlinux.sys and the boot sector
-   */
-  syslinux_patch(sectors, nsectors, stupid, raid_mode);
-
-  /*
-   * Rewrite the file
-   */
-  if ( SetFilePointer(f_handle, 0, NULL, FILE_BEGIN) != 0 ||
-       !WriteFile(f_handle, syslinux_ldlinux, syslinux_ldlinux_len, &bytes_written, NULL) ||
-       bytes_written != syslinux_ldlinux_len ) {
-    error("Could not write ldlinux.sys");
-    exit(1);
-  }
-
-  /* If desired, fix the MBR */
-  if( mbr || setactive ) {
-    STORAGE_DEVICE_NUMBER sdn;
-    if( GetStorageDeviceNumberByHandle( d_handle, &sdn ) ) {
-      if( !FixMBR(sdn.DeviceNumber, sdn.PartitionNumber, mbr, setactive) ) {
-        fprintf(stderr, "Did not successfully update the MBR; continuing...\n");
-      }
-    } else {
-      fprintf(stderr, "Could not find device number for updating MBR; continuing...\n");
-=======
     if (bytes_written != syslinux_ldlinux_len) {
 	fprintf(stderr, "Could not write whole ldlinux.sys\n");
 	exit(1);
->>>>>>> 8833b1c3
     }
 
     /* Now flush the media */
@@ -512,12 +416,14 @@
     }
 
     /* Map the file (is there a better way to do this?) */
+    ldlinux_sectors = (syslinux_ldlinux_len + SECTOR_SIZE - 1) >> SECTOR_SHIFT;
+    sectors = calloc(ldlinux_sectors, sizeof *sectors);
     fs = libfat_open(libfat_readfile, (intptr_t) d_handle);
     ldlinux_cluster = libfat_searchdir(fs, 0, "LDLINUX SYS", NULL);
     secp = sectors;
     nsectors = 0;
     s = libfat_clustertosector(fs, ldlinux_cluster);
-    while (s && nsectors < 65) {
+    while (s && nsectors < ldlinux_sectors) {
 	*secp++ = s;
 	nsectors++;
 	s = libfat_nextsector(fs, s);
@@ -603,22 +509,6 @@
 				  FILE_ATTRIBUTE_HIDDEN);
 	}
     }
-<<<<<<< HEAD
-    if (!WriteFile(f_handle, sectbuf, SECTOR_SIZE, &bytes_written, NULL)) {
-      error("Could not write boot sector file");
-      exit(1);
-    }
-    CloseHandle(f_handle);
-  } else {
-    SetFilePointer(d_handle, 0, NULL, FILE_BEGIN);
-    WriteFile( d_handle, sectbuf, SECTOR_SIZE, &bytes_written, NULL ) ;
-  }
-
-  if(bytes_written != SECTOR_SIZE) {
-    fprintf(stderr, "Could not write the whole boot sector\n");
-    exit(1);
-  }
-=======
 
     /* Make the syslinux boot sector */
     syslinux_make_bootsect(sectbuf);
@@ -633,21 +523,20 @@
 	    error("Unable to create bootsector file");
 	    exit(1);
 	}
-	if (!WriteFile(f_handle, sectbuf, 512, &bytes_written, NULL)) {
+	if (!WriteFile(f_handle, sectbuf, SECTOR_SIZE, &bytes_written, NULL)) {
 	    error("Could not write boot sector file");
 	    exit(1);
 	}
 	CloseHandle(f_handle);
     } else {
 	SetFilePointer(d_handle, 0, NULL, FILE_BEGIN);
-	WriteFile(d_handle, sectbuf, 512, &bytes_written, NULL);
-    }
-
-    if (bytes_written != 512) {
+	WriteFile(d_handle, sectbuf, SECTOR_SIZE, &bytes_written, NULL);
+    }
+
+    if (bytes_written != SECTOR_SIZE) {
 	fprintf(stderr, "Could not write the whole boot sector\n");
 	exit(1);
     }
->>>>>>> 8833b1c3
 
     /* Close file */
     CloseHandle(d_handle);
