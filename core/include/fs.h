#ifndef FS_H
#define FS_H

#include <stddef.h>
#include <stdbool.h>
#include <string.h>
#include <com32.h>
#include <stdio.h>
#include <sys/dirent.h>
#include "core.h"
#include "disk.h"

/*
 * Maximum number of open files.  This is *currently* constrained by the
 * fact that PXE needs to be able to fit all its packet buffers into a
 * 64K segment; this should be fixed by moving the packet buffers to high
 * memory.
 */
#define MAX_OPEN_LG2	5
#define MAX_OPEN	(1 << MAX_OPEN_LG2)

#define FILENAME_MAX_LG2 8
#define FILENAME_MAX     (1 << FILENAME_MAX_LG2)

#define CURRENTDIR_MAX	FILENAME_MAX

#define BLOCK_SIZE(fs)   ((fs)->block_size)
#define BLOCK_SHIFT(fs)	 ((fs)->block_shift)
#define SECTOR_SIZE(fs)  ((fs)->sector_size)
#define SECTOR_SHIFT(fs) ((fs)->sector_shift)

struct fs_info {
    const struct fs_ops *fs_ops;
    struct device *fs_dev;
    void *fs_info;             /* The fs-specific information */
    int sector_shift, sector_size;
    int block_shift, block_size;
    struct inode *root, *cwd;	   	/* Root and current directories */
    char cwd_name[CURRENTDIR_MAX];	/* Current directory by name */
};

extern struct fs_info *this_fs;

struct dirent;                  /* Directory entry structure */
struct file;
enum fs_flags {
    FS_NODEV   = 1 << 0,
    FS_USEMEM  = 1 << 1,        /* If we need a malloc routine, set it */
    FS_THISIND = 1 << 2,        /* Set cwd based on config file location */
};

struct fs_ops {
    /* in fact, we use fs_ops structure to find the right fs */
    const char *fs_name;
    enum fs_flags fs_flags;
    
    int      (*fs_init)(struct fs_info *);
    void     (*searchdir)(const char *, struct file *);
    uint32_t (*getfssec)(struct file *, char *, int, bool *);
    void     (*close_file)(struct file *);
    void     (*mangle_name)(char *, const char *);
    size_t   (*realpath)(struct fs_info *, char *, const char *, size_t);
    int      (*chdir)(struct fs_info *, const char *);
    int      (*load_config)(void);

    struct inode * (*iget_root)(struct fs_info *);
    struct inode * (*iget)(const char *, struct inode *);
    int	     (*readlink)(struct inode *, char *);

    /* the _dir_ stuff */
    int	     (*readdir)(struct file *, struct dirent *);

    int      (*next_extent)(struct inode *, uint32_t);
};

/*
 * Extent structure: contains the mapping of some chunk of a file
 * that is contiguous on disk.
 */
struct extent {
    sector_t	pstart;		/* Physical start sector */
    uint32_t	lstart;		/* Logical start sector */
    uint32_t	len;		/* Number of contiguous sectors */
};

/* Special sector numbers used for struct extent.pstart */
#define EXTENT_ZERO	((sector_t)-1) /* All-zero extent */
#define EXTENT_VOID	((sector_t)-2) /* Invalid information */

#define EXTENT_SPECIAL(x)	((x) >= EXTENT_VOID)

/* 
 * The inode structure, including the detail file information 
 */
struct inode {
    struct fs_info *fs;	 /* The filesystem this inode is associated with */
    struct inode *parent;	/* Parent directory, if any */
    int		 refcnt;
    int          mode;   /* FILE , DIR or SYMLINK */
    uint32_t     size;
    uint32_t	 blocks; /* How many blocks the file take */
    uint32_t     ino;    /* Inode number */
    uint32_t     atime;  /* Access time */
    uint32_t     mtime;  /* Modify time */
    uint32_t     ctime;  /* Create time */
    uint32_t     dtime;  /* Delete time */
    uint32_t     flags;
    uint32_t     file_acl;
    struct extent this_extent, next_extent;
    char         pvt[0]; /* Private filesystem data */
};

struct file {
    struct fs_info *fs;
    uint32_t offset;            /* for next read */
    struct inode *inode;        /* The file-specific information */
};

enum dev_type {CHS, EDD};

/*
 * Struct device contains:
 *     the pointer points to the disk structure,
 *     the cache stuff.
 */
struct cache;

struct device {
    struct disk *disk;

    /* the cache stuff */
    char *cache_data;
    struct cache *cache_head;
    uint16_t cache_block_size;
    uint16_t cache_entries;
    uint32_t cache_size;
};

/*
 * Our definition of "not whitespace"
 */
static inline bool not_whitespace(char c)
{
  return (unsigned char)c > ' ';
}

/*
 * Inode allocator/deallocator
 */
struct inode *alloc_inode(struct fs_info *fs, uint32_t ino, size_t data);
static inline void free_inode(struct inode * inode)
{
    free(inode);
}

static inline struct inode *get_inode(struct inode *inode)
{
    inode->refcnt++;
    return inode;
}

void put_inode(struct inode *inode);

static inline void malloc_error(char *obj)
{
        printf("Out of memory: can't allocate memory for %s\n", obj);
	kaboom();
}

/*
 * File handle conversion functions
 */
extern struct file files[];
static inline uint16_t file_to_handle(struct file *file)
{
    return file ? (file - files)+1 : 0;
}
static inline struct file *handle_to_file(uint16_t handle)
{
    return handle ? &files[handle-1] : NULL;
}

/* fs.c */
void pm_mangle_name(com32sys_t *);
void pm_searchdir(com32sys_t *);
void mangle_name(char *, const char *);
int searchdir(const char *name);
void _close_file(struct file *);
size_t pmapi_read_file(uint16_t *handle, void *buf, size_t sectors);
int open_file(const char *name, struct com32_filedata *filedata);
void pm_open_file(com32sys_t *);
void close_file(uint16_t handle);
void pm_close_file(com32sys_t *);

/* chdir.c */
void pm_realpath(com32sys_t *regs);
size_t realpath(char *dst, const char *src, size_t bufsize);
int chdir(const char *src);

/* readdir.c */
DIR *opendir(const char *pathname);
struct dirent *readdir(DIR *dir);
int closedir(DIR *dir);

/* getcwd.c */
<<<<<<< HEAD
char *getcwd(char *buf, size_t size);
=======
char *core_getcwd(char *buf, size_t size);
>>>>>>> 64076d08

/*
 * Generic functions that filesystem drivers may choose to use
 */

/* mangle.c */
void generic_mangle_name(char *, const char *);

/* loadconfig.c */
int search_config(const char *search_directores[], const char *filenames[]);
int generic_load_config(void);

/* close.c */
void generic_close_file(struct file *file);

/* getfssec.c */
uint32_t generic_getfssec(struct file *file, char *buf,
			  int sectors, bool *have_more);

/* nonextextent.c */
int no_next_extent(struct inode *, uint32_t);

#endif /* FS_H */<|MERGE_RESOLUTION|>--- conflicted
+++ resolved
@@ -203,11 +203,7 @@
 int closedir(DIR *dir);
 
 /* getcwd.c */
-<<<<<<< HEAD
-char *getcwd(char *buf, size_t size);
-=======
 char *core_getcwd(char *buf, size_t size);
->>>>>>> 64076d08
 
 /*
  * Generic functions that filesystem drivers may choose to use
