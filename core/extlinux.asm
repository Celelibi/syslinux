--- conflicted
+++ resolved
@@ -27,895 +27,4 @@
 		extern ext2_fs_ops
 ROOT_FS_OPS	equ ext2_fs_ops
 
-<<<<<<< HEAD
-SECTOR_SHIFT	equ 9
-SECTOR_SIZE	equ (1 << SECTOR_SHIFT)
-
-MAX_SYMLINKS	equ 64			; Maximum number of symlinks per lookup
-SYMLINK_SECTORS	equ 2			; Max number of sectors in a symlink
-					; (should be >= FILENAME_MAX)
-
-ROOT_DIR_WORD	equ 0x002F
-CUR_DIR_DWORD	equ 0x00002F2E
-
-;
-; The following structure is used for "virtual kernels"; i.e. LILO-style
-; option labels.  The options we permit here are `kernel' and `append
-; Since there is no room in the bottom 64K for all of these, we
-; stick them in high memory and copy them down before we need them.
-;
-		struc vkernel
-vk_vname:	resb FILENAME_MAX	; Virtual name **MUST BE FIRST!**
-vk_rname:	resb FILENAME_MAX	; Real name
-vk_appendlen:	resw 1
-vk_type:	resb 1			; Type of file
-		alignb 4
-vk_append:	resb max_cmd_len+1	; Command line
-		alignb 4
-vk_end:		equ $			; Should be <= vk_size
-		endstruc
-
-;
-; File structure.  This holds the information for each currently open file.
-;
-		struc open_file_t
-file_bytesleft	resd 1			; Number of bytes left (0 = free)
-file_sector	resd 1			; Next linear sector to read
-file_in_sec	resd 1			; Sector where inode lives
-file_in_off	resw 1
-file_mode	resw 1
-		endstruc
-
-%ifndef DEPEND
-%if (open_file_t_size & (open_file_t_size-1))
-%error "open_file_t is not a power of 2"
-%endif
-%endif
-
-; ---------------------------------------------------------------------------
-;   BEGIN CODE
-; ---------------------------------------------------------------------------
-
-;
-; Memory below this point is reserved for the BIOS and the MBR
-;
-		section .earlybss
-trackbufsize	equ 8192
-trackbuf	resb trackbufsize	; Track buffer goes here
-		; ends at 2800h
-
-		section .bss16
-SuperBlock	resb 1024		; ext2 superblock
-ClustSize	resd 1			; Bytes/cluster ("block")
-ClustMask	resd 1			; Sectors/cluster - 1
-PtrsPerBlock1	resd 1			; Pointers/cluster
-PtrsPerBlock2	resd 1			; (Pointers/cluster)^2
-ClustShift	resb 1			; Shift count for sectors/cluster
-ClustByteShift	resb 1			; Shift count for bytes/cluster
-
-		alignb open_file_t_size
-Files		resb MAX_OPEN*open_file_t_size
-
-;
-; Common bootstrap code for disk-based derivatives
-;
-%include "diskstart.inc"
-
-;
-; Common initialization code
-;
-%include "init.inc"
-%include "cpuinit.inc"
-
-;
-; Load the real (ext2) superblock; 1024 bytes long at offset 1024
-;
-		mov bx,SuperBlock
-		mov eax,1024 >> SECTOR_SHIFT
-		mov bp,ax
-		call getlinsecsr
-
-;
-; Compute some values...
-;
-		xor edx,edx
-		inc edx
-
-		; s_log_block_size = log2(blocksize) - 10
-		mov cl,[SuperBlock+s_log_block_size]
-		add cl,10
-		mov [ClustByteShift],cl
-		mov eax,edx
-		shl eax,cl
-		mov [ClustSize],eax
-
-		sub cl,SECTOR_SHIFT
-		mov [ClustShift],cl
-		shr eax,SECTOR_SHIFT
-		mov [SecPerClust],eax
-		dec eax
-		mov [ClustMask],eax
-
-		add cl,SECTOR_SHIFT-2		; 4 bytes/pointer
-		shl edx,cl
-		mov [PtrsPerBlock1],edx
-		shl edx,cl
-		mov [PtrsPerBlock2],edx
-
-;
-; Initialize the metadata cache
-;
-		call initcache
-
-;
-; Now, everything is "up and running"... patch kaboom for more
-; verbosity and using the full screen system
-;
-		; E9 = JMP NEAR
-		mov di,kaboom.patch
-		mov al,0e9h
-		stosb
-		mov ax,kaboom2-2
-		sub ax,di
-		stosw
-
-;
-; Now we're all set to start with our *real* business.	First load the
-; configuration file (if any) and parse it.
-;
-; In previous versions I avoided using 32-bit registers because of a
-; rumour some BIOSes clobbered the upper half of 32-bit registers at
-; random.  I figure, though, that if there are any of those still left
-; they probably won't be trying to install Linux on them...
-;
-; The code is still ripe with 16-bitisms, though.  Not worth the hassle
-; to take'm out.  In fact, we may want to put them back if we're going
-; to boot ELKS at some point.
-;
-
-;
-; Load configuration file
-;
-load_config:
-		
-		mov si,config_name	; Save config file name
-		mov di,ConfigName
-		call strcpy
-		mov dword [CurrentDirName],CUR_DIR_DWORD	; Write './',0,0 to the CurrentDirName
-		call build_curdir_str
-
-		mov di,ConfigName
-		pm_call load_env32
-
-		call open
-		jz no_config_file
-
-;
-; Now we have the config file open.  Parse the config file and
-; run the user interface.
-;
-%include "ui.inc"
-
-;
-; getlinsec_ext: same as getlinsec, except load any sector from the zero
-;		 block as all zeros; use to load any data derived
-;		 from an ext2 block pointer, i.e. anything *except the
-;		 superblock.*
-;
-getonesec_ext:
-		mov bp,1
-
-getlinsec_ext:
-		cmp eax,[SecPerClust]
-		jae getlinsecsr			; Nothing fancy
-
-		; If we get here, at least part of what we want is in the
-		; zero block.  Zero one sector at a time and loop.
-		push eax
-		push cx
-		xchg di,bx
-		xor eax,eax
-		mov cx,SECTOR_SIZE >> 2
-		rep stosd
-		xchg di,bx
-		pop cx
-		pop eax
-		inc eax
-		dec bp
-		jnz getlinsec_ext
-		ret
-
-;
-; allocate_file: Allocate a file structure
-;
-;		If successful:
-;		  ZF set
-;		  BX = file pointer
-;		In unsuccessful:
-;		  ZF clear
-;
-allocate_file:
-		TRACER 'a'
-		push cx
-		mov bx,Files
-		mov cx,MAX_OPEN
-.check:		cmp dword [bx], byte 0
-		je .found
-		add bx,open_file_t_size		; ZF = 0
-		loop .check
-		; ZF = 0 if we fell out of the loop
-.found:		pop cx
-		ret
-;
-; open_inode:
-;	     Open a file indicated by an inode number in EAX
-;
-;	     NOTE: This file considers finding a zero-length file an
-;	     error.  This is so we don't have to deal with that special
-;	     case elsewhere in the program (most loops have the test
-;	     at the end).
-;
-;	     If successful:
-;		ZF clear
-;		SI	    = file pointer
-;		EAX         = file length in bytes
-;		ThisInode   = the first 128 bytes of the inode
-;	     If unsuccessful
-;		ZF set
-;
-;	     Assumes CS == DS == ES.
-;
-open_inode.allocate_failure:
-		xor eax,eax
-		pop bx
-		pop di
-		ret
-
-open_inode:
-		push di
-		push bx
-		call allocate_file
-		jnz .allocate_failure
-
-		push cx
-		push gs
-		; First, get the appropriate inode group and index
-		dec eax				; There is no inode 0
-		xor edx,edx
-		mov [bx+file_sector],edx
-		div dword [SuperBlock+s_inodes_per_group]
-		; EAX = inode group; EDX = inode within group
-		push edx
-
-		; Now, we need the block group descriptor.
-		; To get that, we first need the relevant descriptor block.
-
-		shl eax, ext2_group_desc_lg2size ; Get byte offset in desc table
-		xor edx,edx
-		div dword [ClustSize]
-		; eax = block #, edx = offset in block
-		add eax,dword [SuperBlock+s_first_data_block]
-		inc eax				; s_first_data_block+1
-		mov cl,[ClustShift]
-		shl eax,cl
-		push edx
-		shr edx,SECTOR_SHIFT
-		add eax,edx
-		pop edx
-		and dx,SECTOR_SIZE-1
-		call getcachesector		; Get the group descriptor
-		add si,dx
-		mov esi,[gs:si+bg_inode_table]	; Get inode table block #
-		pop eax				; Get inode within group
-		movzx edx, word [SuperBlock+s_inode_size]
-		mul edx
-		; edx:eax = byte offset in inode table
-		div dword [ClustSize]
-		; eax = block # versus inode table, edx = offset in block
-		add eax,esi
-		shl eax,cl			; Turn into sector
-		push dx
-		shr edx,SECTOR_SHIFT
-		add eax,edx
-		mov [bx+file_in_sec],eax
-		pop dx
-		and dx,SECTOR_SIZE-1
-		mov [bx+file_in_off],dx
-
-		call getcachesector
-		add si,dx
-		mov cx,EXT2_GOOD_OLD_INODE_SIZE >> 2
-		mov di,ThisInode
-		gs rep movsd
-
-		mov ax,[ThisInode+i_mode]
-		mov [bx+file_mode],ax
-		mov eax,[ThisInode+i_size]
-		mov [bx+file_bytesleft],eax
-		mov si,bx
-		and eax,eax			; ZF clear unless zero-length file
-		pop gs
-		pop cx
-		pop bx
-		pop di
-		ret
-
-		section .bss16
-		alignb 4
-ThisInode	resb EXT2_GOOD_OLD_INODE_SIZE	; The most recently opened inode
-
-		section .text16
-;
-; close_file:
-;	     Deallocates a file structure (pointer in SI)
-;	     Assumes CS == DS.
-;
-close_file:
-		and si,si
-		jz .closed
-		mov dword [si],0		; First dword == file_bytesleft
-		xor si,si
-.closed:	ret
-
-;
-; searchdir:
-;	     Search the root directory for a pre-mangled filename in DS:DI.
-;
-;	     NOTE: This file considers finding a zero-length file an
-;	     error.  This is so we don't have to deal with that special
-;	     case elsewhere in the program (most loops have the test
-;	     at the end).
-;
-;	     If successful:
-;		ZF clear
-;		SI	    = file pointer
-;		DX:AX = EAX = file length in bytes
-;	     If unsuccessful
-;		ZF set
-;
-;	     Assumes CS == DS == ES; *** IS THIS CORRECT ***?
-;
-searchdir:
-		push bx
-		push cx
-		push bp
-		mov byte [SymlinkCtr],MAX_SYMLINKS
-
-		mov eax,[CurrentDir]
-.begin_path:
-.leadingslash:
-		cmp byte [di],'/'	; Absolute filename?
-		jne .gotdir
-		mov eax,EXT2_ROOT_INO
-		inc di			; Skip slash
-		jmp .leadingslash
-.gotdir:
-
-		; At this point, EAX contains the directory inode,
-		; and DS:DI contains a pathname tail.
-.open:
-		push eax		; Save directory inode
-
-		call open_inode
-		jz .missing		; If error, done
-
-		mov cx,[si+file_mode]
-		shr cx,S_IFSHIFT	; Get file type
-
-		cmp cx,T_IFDIR
-		je .directory
-
-		add sp,4		; Drop directory inode
-
-		cmp cx,T_IFREG
-		je .file
-		cmp cx,T_IFLNK
-		je .symlink
-
-		; Otherwise, something bad...
-.err:
-		call close_file
-.err_noclose:
-		xor eax,eax
-		xor si,si
-		cwd			; DX <- 0
-
-.done:
-		and eax,eax		; Set/clear ZF
-		pop bp
-		pop cx
-		pop bx
-		ret
-
-.missing:
-		add sp,4		; Drop directory inode
-		jmp .done
-
-		;
-		; It's a file.
-		;
-.file:
-		cmp byte [di],0		; End of path?
-		je .done		; If so, done
-		jmp .err		; Otherwise, error
-
-		;
-		; It's a directory.
-		;
-.directory:
-		pop dword [ThisDir]	; Remember what directory we're searching
-
-		cmp byte [di],0		; More path?
-		je .err			; If not, bad
-
-.skipslash:				; Skip redundant slashes
-		cmp byte [di],'/'
-		jne .readdir
-		inc di
-		jmp .skipslash
-
-.readdir:
-		mov cx,[SecPerClust]
-		push cx
-		shl cx,SECTOR_SHIFT
-		mov bx,trackbuf
-		add cx,bx
-		mov [EndBlock],cx
-		pop cx
-		push bx
-		call getfssec
-		pop bx
-		pushf			; Save EOF flag
-		push si			; Save filesystem pointer
-.getent:
-		cmp bx,[EndBlock]
-		jae .endblock
-
-		push di
-		cmp dword [bx+d_inode],0	; Zero inode = void entry
-		je .nope
-
-		movzx cx,byte [bx+d_name_len]
-		lea si,[bx+d_name]
-		repe cmpsb
-		je .maybe
-.nope:
-		pop di
-		add bx,[bx+d_rec_len]
-		jmp .getent
-
-.endblock:
-		pop si
-		popf
-		jnc .readdir		; There is more
-		jmp .err		; Otherwise badness...
-
-.maybe:
-		mov eax,[bx+d_inode]
-
-		; Does this match the end of the requested filename?
-		cmp byte [di],0
-		je .finish
-		cmp byte [di],'/'
-		jne .nope
-
-		; We found something; now we need to open the file
-.finish:
-		pop bx			; Adjust stack (di)
-		pop si
-		call close_file		; Close directory
-		pop bx			; Adjust stack (flags)
-		jmp .open
-
-		;
-		; It's a symlink.  We have to determine if it's a fast symlink
-		; (data stored in the inode) or not (data stored as a regular
-		; file.)  Either which way, we start from the directory
-		; which we just visited if relative, or from the root directory
-		; if absolute, and append any remaining part of the path.
-		;
-.symlink:
-		dec byte [SymlinkCtr]
-		jz .err			; Too many symlink references
-
-		cmp eax,SYMLINK_SECTORS*SECTOR_SIZE
-		jae .err		; Symlink too long
-
-		; Computation for fast symlink, as defined by ext2/3 spec
-		xor ecx,ecx
-		cmp [ThisInode+i_file_acl],ecx
-		setne cl		; ECX <- i_file_acl ? 1 : 0
-		cmp [ThisInode+i_blocks],ecx
-		jne .slow_symlink
-
-		; It's a fast symlink
-.fast_symlink:
-		call close_file		; We've got all we need
-		mov si,ThisInode+i_block
-
-		push di
-		mov di,SymlinkTmpBuf
-		mov ecx,eax
-		rep movsb
-		pop si
-
-.symlink_finish:
-		cmp byte [si],0
-		je .no_slash
-		mov al,'/'
-		stosb
-.no_slash:
-		mov bp,SymlinkTmpBufEnd
-		call strecpy
-		jc .err_noclose		; Buffer overflow
-
-		; Now copy it to the "real" buffer; we need to have
-		; two buffers so we avoid overwriting the tail on the
-		; next copy
-		mov si,SymlinkTmpBuf
-		mov di,SymlinkBuf
-		push di
-		call strcpy
-		pop di
-		mov eax,[ThisDir]	; Resume searching previous directory
-		jmp .begin_path
-
-.slow_symlink:
-		mov bx,SymlinkTmpBuf
-		mov cx,SYMLINK_SECTORS
-		call getfssec
-		; The EOF closed the file
-
-		mov si,di		; SI = filename tail
-		mov di,SymlinkTmpBuf
-		add di,ax		; AX = file length
-		jmp .symlink_finish
-
-
-		section .bss16
-		alignb	4
-SymlinkBuf	resb	SYMLINK_SECTORS*SECTOR_SIZE+64
-SymlinkTmpBuf	 equ	trackbuf
-SymlinkTmpBufEnd equ	trackbuf+SYMLINK_SECTORS*SECTOR_SIZE+64
-ThisDir		resd	1
-EndBlock	resw	1
-SymlinkCtr	resb	1
-
-		section .text16
-;
-; mangle_name: Mangle a filename pointed to by DS:SI into a buffer pointed
-;	       to by ES:DI; ends on encountering any whitespace.
-;	       DI is preserved.
-;
-;	       This verifies that a filename is < FILENAME_MAX characters,
-;	       doesn't contain whitespace, zero-pads the output buffer,
-;	       and removes redundant slashes,
-;	       so "repe cmpsb" can do a compare, and the
-;	       path-searching routine gets a bit of an easier job.
-;
-;	       FIX: we may want to support \-escapes here (and this would
-;	       be the place.)
-;
-mangle_name:
-		push di
-		push bx
-		xor ax,ax
-		mov cx,FILENAME_MAX-1
-		mov bx,di
-
-.mn_loop:
-		lodsb
-		cmp al,' '			; If control or space, end
-		jna .mn_end
-		cmp al,ah			; Repeated slash?
-		je .mn_skip
-		xor ah,ah
-		cmp al,'/'
-		jne .mn_ok
-		mov ah,al
-.mn_ok		stosb
-.mn_skip:	loop .mn_loop
-.mn_end:
-		cmp bx,di			; At the beginning of the buffer?
-		jbe .mn_zero
-		cmp byte [di-1],'/'		; Terminal slash?
-		jne .mn_zero
-.mn_kill:	dec di				; If so, remove it
-		inc cx
-		jmp short .mn_end
-.mn_zero:
-		inc cx				; At least one null byte
-		xor ax,ax			; Zero-fill name
-		rep stosb
-		pop bx
-		pop di
-		ret				; Done
-
-;
-; unmangle_name: Does the opposite of mangle_name; converts a DOS-mangled
-;                filename to the conventional representation.  This is needed
-;                for the BOOT_IMAGE= parameter for the kernel.
-;
-;                DS:SI -> input mangled file name
-;                ES:DI -> output buffer
-;
-;                On return, DI points to the first byte after the output name,
-;                which is set to a null byte.
-;
-unmangle_name:	call strcpy
-		dec di				; Point to final null byte
-		ret
-
-;
-;
-; kaboom2: once everything is loaded, replace the part of kaboom
-;	   starting with "kaboom.patch" with this part
-
-kaboom2:
-		mov si,err_bootfailed
-		call writestr
-		cmp byte [kaboom.again+1],18h	; INT 18h version?
-		je .int18
-		call getchar
-		call vgaclearmode
-		int 19h			; And try once more to boot...
-.norge:		jmp short .norge	; If int 19h returned; this is the end
-.int18:
-		call vgaclearmode
-		int 18h
-.noreg:		jmp short .noreg	; Nynorsk
-
-
-;
-; linsector:	Convert a linear sector index in a file to a linear sector number
-;	EAX	-> linear sector number
-;	DS:SI	-> open_file_t
-;
-;		Returns next sector number in EAX; CF on EOF (not an error!)
-;
-linsector:
-		push gs
-		push ebx
-		push esi
-		push edi
-		push ecx
-		push edx
-		push ebp
-
-		push eax		; Save sector index
-		mov cl,[ClustShift]
-		shr eax,cl		; Convert to block number
-		push eax
-		mov eax,[si+file_in_sec]
-		mov bx,si
-		call getcachesector	; Get inode
-		add si,[bx+file_in_off]	; Get *our* inode
-		pop eax
-		lea ebx,[i_block+4*eax]
-		cmp eax,EXT2_NDIR_BLOCKS
-		jb .direct
-		mov ebx,i_block+4*EXT2_IND_BLOCK
-		sub eax,EXT2_NDIR_BLOCKS
-		mov ebp,[PtrsPerBlock1]
-		cmp eax,ebp
-		jb .ind1
-		mov ebx,i_block+4*EXT2_DIND_BLOCK
-		sub eax,ebp
-		mov ebp,[PtrsPerBlock2]
-		cmp eax,ebp
-		jb .ind2
-		mov ebx,i_block+4*EXT2_TIND_BLOCK
-		sub eax,ebp
-
-.ind3:
-		; Triple indirect; eax contains the block no
-		; with respect to the start of the tind area;
-		; ebx contains the pointer to the tind block.
-		xor edx,edx
-		div dword [PtrsPerBlock2]
-		; EAX = which dind block, EDX = pointer within dind block
-		push ax
-		shr eax,SECTOR_SHIFT-2
-		mov ebp,[gs:si+bx]
-		shl ebp,cl
-		add eax,ebp
-		call getcachesector
-		pop bx
-		and bx,(SECTOR_SIZE >> 2)-1
-		shl bx,2
-		mov eax,edx		; The ind2 code wants the remainder...
-
-.ind2:
-		; Double indirect; eax contains the block no
-		; with respect to the start of the dind area;
-		; ebx contains the pointer to the dind block.
-		xor edx,edx
-		div dword [PtrsPerBlock1]
-		; EAX = which ind block, EDX = pointer within ind block
-		push ax
-		shr eax,SECTOR_SHIFT-2
-		mov ebp,[gs:si+bx]
-		shl ebp,cl
-		add eax,ebp
-		call getcachesector
-		pop bx
-		and bx,(SECTOR_SIZE >> 2)-1
-		shl bx,2
-		mov eax,edx		; The int1 code wants the remainder...
-
-.ind1:
-		; Single indirect; eax contains the block no
-		; with respect to the start of the ind area;
-		; ebx contains the pointer to the ind block.
-		push ax
-		shr eax,SECTOR_SHIFT-2
-		mov ebp,[gs:si+bx]
-		shl ebp,cl
-		add eax,ebp
-		call getcachesector
-		pop bx
-		and bx,(SECTOR_SIZE >> 2)-1
-		shl bx,2
-
-.direct:
-		mov ebx,[gs:bx+si]	; Get the pointer
-
-		pop eax			; Get the sector index again
-		shl ebx,cl		; Convert block number to sector
-		and eax,[ClustMask]	; Add offset within block
-		add eax,ebx
-
-		pop ebp
-		pop edx
-		pop ecx
-		pop edi
-		pop esi
-		pop ebx
-		pop gs
-		ret
-
-;
-; getfssec: Get multiple sectors from a file
-;
-;	Same as above, except SI is a pointer to a open_file_t
-;
-;	ES:BX	-> Buffer
-;	DS:SI	-> Pointer to open_file_t
-;	CX	-> Sector count (0FFFFh = until end of file)
-;                  Must not exceed the ES segment
-;	Returns CF=1 on EOF (not necessarily error)
-;	On return ECX = number of bytes read
-;	All arguments are advanced to reflect data read.
-;
-getfssec:
-		push ebp
-		push eax
-		push edx
-		push edi
-
-		movzx ecx,cx
-		push ecx			; Sectors requested read
-		mov eax,[si+file_bytesleft]
-		add eax,SECTOR_SIZE-1
-		shr eax,SECTOR_SHIFT
-		cmp ecx,eax			; Number of sectors left
-		jbe .lenok
-		mov cx,ax
-.lenok:
-.getfragment:
-		mov eax,[si+file_sector]	; Current start index
-		mov edi,eax
-		call linsector
-		push eax			; Fragment start sector
-		mov edx,eax
-		xor ebp,ebp			; Fragment sector count
-.getseccnt:
-		inc bp
-		dec cx
-		jz .do_read
-		xor eax,eax
-		mov ax,es
-		shl ax,4
-		add ax,bx			; Now DI = how far into 64K block we are
-		not ax				; Bytes left in 64K block
-		inc eax
-		shr eax,SECTOR_SHIFT		; Sectors left in 64K block
-		cmp bp,ax
-		jnb .do_read			; Unless there is at least 1 more sector room...
-		inc edi				; Sector index
-		inc edx				; Linearly next sector
-		mov eax,edi
-		call linsector
-		; jc .do_read
-		cmp edx,eax
-		je .getseccnt
-.do_read:
-		pop eax				; Linear start sector
-		pushad
-		call getlinsec_ext
-		popad
-		push bp
-		shl bp,9
-		add bx,bp			; Adjust buffer pointer
-		pop bp
-		add [si+file_sector],ebp	; Next sector index
-		jcxz .done
-		jnz .getfragment
-		; Fall through
-.done:
-		pop ecx				; Sectors requested read
-		shl ecx,SECTOR_SHIFT
-		sub [si+file_bytesleft],ecx
-		jnbe .noteof			; CF=0 in this case
-		add ecx,[si+file_bytesleft]	; Actual number of bytes read
-		call close_file
-		stc				; We hit EOF
-.noteof:
-		pop edi
-		pop edx
-		pop eax
-		pop ebp
-		ret
-
-build_curdir_str:
-		ret
-
-; -----------------------------------------------------------------------------
-;  Common modules
-; -----------------------------------------------------------------------------
-
-%include "common.inc"		; Universal modules
-%include "plaincon.inc"		; writechr
-%include "writestr.inc"		; String output
-%include "writehex.inc"		; Hexadecimal output
-%include "strecpy.inc"          ; strcpy with end pointer check
-%include "cache.inc"		; Metadata disk cache
-%include "localboot.inc"	; Disk-based local boot
-
-; -----------------------------------------------------------------------------
-;  Begin data section
-; -----------------------------------------------------------------------------
-
-		section .data16
-copyright_str   db ' Copyright (C) 1994-'
-		asciidec YEAR
-		db ' H. Peter Anvin et al', CR, LF, 0
-err_bootfailed	db CR, LF, 'Boot failed: please change disks and press '
-		db 'a key to continue.', CR, LF, 0
-config_name	db 'extlinux.conf',0		; Unmangled form
-
-;
-; Config file keyword table
-;
-%include "keywords.inc"
-
-;
-; Extensions to search for (in *forward* order).
-;
-		alignz 4
-exten_table:	db '.cbt'		; COMBOOT (specific)
-		db '.img'		; Disk image
-		db '.bs', 0		; Boot sector
-		db '.com'		; COMBOOT (same as DOS)
-		db '.c32'		; COM32
-exten_table_end:
-		dd 0, 0			; Need 8 null bytes here
-
-;
-; Misc initialized (data) variables
-;
-%ifdef debug				; This code for debugging only
-debug_magic	dw 0D00Dh		; Debug code sentinel
-%endif
-
-		alignz 4
-BufSafe		dw trackbufsize/SECTOR_SIZE	; Clusters we can load into trackbuf
-BufSafeBytes	dw trackbufsize		; = how many bytes?
-%ifndef DEPEND
-%if ( trackbufsize % SECTOR_SIZE ) != 0
-%error trackbufsize must be a multiple of SECTOR_SIZE
-%endif
-%endif
-=======
-%include "diskfs.inc"
->>>>>>> 25fb8ebd
+%include "diskfs.inc"