--- conflicted
+++ resolved
@@ -173,13 +173,7 @@
 	$(RANLIB) $@
 
 # LwIP network stack
-<<<<<<< HEAD
-liblpxelinux.a: rawcon.o pxelinux-c.o
-	$(MAKE) OBJ="$(OBJ)" SRC="$(SRC)" -f $(SRC)/Makefile \
-		CFLAGS="$(CFLAGS) -I$(objdir) -DIS_LPXELINUX" $(LPXELINUX_OBJS)
-=======
-liblpxelinux.a: rawcon.o $(LPXELINUX_OBJS)
->>>>>>> f16d2c17
+liblpxelinux.a: rawcon.o pxelinux-c.o $(LPXELINUX_OBJS)
 	rm -f $@
 	$(AR) cq $@ $^
 	$(RANLIB) $@
