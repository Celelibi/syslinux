--- conflicted
+++ resolved
@@ -49,12 +49,9 @@
 		int 10h
 .no_vmware:
 %endif
-<<<<<<< HEAD
 
 		call comboot_cleanup_api
 
-=======
->>>>>>> 9d1cde41
 		popad
 
 		; If we enabled serial port interrupts, clean them up now
