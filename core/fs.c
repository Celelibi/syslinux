--- conflicted
+++ resolved
@@ -117,14 +117,9 @@
      * it correctly.
      *
      */    
-<<<<<<< HEAD
-    if ( USE_CACHE(dev.disk->disk_number) ) {
-        /* I can't use __lowmem here, 'cause it will cause the error:
-=======
-    if ( USE_CACHE(dev->device_number) ) {
+    if (!cdrom) {
         /* FIX!! 
            I can't use __lowmem here, 'cause it will cause the error:
->>>>>>> 1544972f
            "auxseg/lowmem region collides with xfer_buf_seg" */
         //static __lowmem char cache_buf[65536];
         dev.cache_data = core_cache_buf;
