#include <dprintf.h>
#include <stdio.h>
#include <string.h>
#include <core.h>
#include <fs.h>

char ConfigName[FILENAME_MAX];
char config_cwd[FILENAME_MAX];

/*
 * This searches for a specified set of filenames in a specified set
 * of directories.  If found, set the current working directory to
 * match.
 */
int search_dirs(struct com32_filedata *filedata,
		const char *search_directories[],
		const char *filenames[],
		char *realname)
{
    char namebuf[FILENAME_MAX];
    const char *sd, **sdp;
    const char *sf, **sfp;

    for (sdp = search_directories; (sd = *sdp); sdp++) {
	for (sfp = filenames; (sf = *sfp); sfp++) {
	    snprintf(namebuf, sizeof namebuf,
		     "%s%s%s",
		     sd, (*sd && sd[strlen(sd)-1] == '/') ? "" : "/",
		     sf);
<<<<<<< HEAD
	    realpath(realname, namebuf, FILENAME_MAX);
	    dprintf("Directory search: %s\n", realname);
	    if (open_file(realname, filedata) >= 0) {
=======
	    if (realpath(ConfigName, confignamebuf, FILENAME_MAX) == (size_t)-1)
		continue;
	    regs.edi.w[0] = OFFS_WRT(ConfigName, 0);
	    dprintf("Config search: %s\n", ConfigName);
	    call16(core_open, &regs, &regs);
	    if (!(regs.eflags.l & EFLAGS_ZF)) {
>>>>>>> 15cbfdfd
		chdir(sd);
		return 0;	/* Got it */
	    }
	}
    }

    return -1;
}<|MERGE_RESOLUTION|>--- conflicted
+++ resolved
@@ -27,18 +27,10 @@
 		     "%s%s%s",
 		     sd, (*sd && sd[strlen(sd)-1] == '/') ? "" : "/",
 		     sf);
-<<<<<<< HEAD
-	    realpath(realname, namebuf, FILENAME_MAX);
-	    dprintf("Directory search: %s\n", realname);
+	    if (realpath(realname, namebuf, FILENAME_MAX) == (size_t)-1)
+		continue;
+	    dprintf("Config search: %s\n", realname);
 	    if (open_file(realname, filedata) >= 0) {
-=======
-	    if (realpath(ConfigName, confignamebuf, FILENAME_MAX) == (size_t)-1)
-		continue;
-	    regs.edi.w[0] = OFFS_WRT(ConfigName, 0);
-	    dprintf("Config search: %s\n", ConfigName);
-	    call16(core_open, &regs, &regs);
-	    if (!(regs.eflags.l & EFLAGS_ZF)) {
->>>>>>> 15cbfdfd
 		chdir(sd);
 		return 0;	/* Got it */
 	    }
