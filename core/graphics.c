--- conflicted
+++ resolved
@@ -358,28 +358,15 @@
 
 void using_vga(uint8_t vga, uint16_t pix_cols, uint16_t pix_rows)
 {
-<<<<<<< HEAD
-	UsingVGA = regs->eax.b[0];
-	GXPixCols = regs->ecx.w[0];
-	GXPixRows = regs->edx.w[0];
-
-	if (UsingVGA & 0x08)
-		regs->eflags.l &= ~EFLAGS_CF;
-	else {
-		bios_adjust_screen();
-		set_flags(regs, EFLAGS_CF);
-	}
-=======
     UsingVGA = vga;
     GXPixCols = pix_cols;
     GXPixRows = pix_rows;
 
     if (!(UsingVGA & 0x08))
-        adjust_screen();
+        bios_adjust_screen();
 }
 
 void pm_using_vga(com32sys_t *regs)
 {
     using_vga(regs->eax.b[0], regs->ecx.w[0], regs->edx.w[0]);
->>>>>>> f0bbf9dd
 }