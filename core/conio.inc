;; -----------------------------------------------------------------------
;;
;;   Copyright 1994-2008 H. Peter Anvin - All Rights Reserved
;;   Copyright 2009 Intel Corporation; author: H. Peter Anvin
;;
;;   This program is free software; you can redistribute it and/or modify
;;   it under the terms of the GNU General Public License as published by
;;   the Free Software Foundation, Inc., 53 Temple Place Ste 330,
;;   Boston MA 02111-1307, USA; either version 2 of the License, or
;;   (at your option) any later version; incorporated herein by reference.
;;
;; -----------------------------------------------------------------------

;;
;; conio.inc
;;
;; Console I/O code, except:
;;   writechr, writestr_early		- module-dependent
;;   writestr, crlf		- writestr.inc
;;   writehex*			- writehex.inc
;;

;
; loadkeys:	Load a LILO-style keymap; file is open on the top of the
;		getc stack.
;
		section .text16

loadkeys:
		mov cx,256
		mov di,trackbuf
		call readc
		jc .done				; EOF already?

		; Make sure we are at EOF now...
		call getc
		jnc .done			; We should be at EOF now!

		; It was okay, we can now move it into the KbdMap
		mov si,trackbuf
		mov di,KbdMap
		mov cx,256 >> 2
		rep movsd

.done:
		call close
		ret

;
; get_msg_file: Load a text file and write its contents to the screen,
;               interpreting color codes.  Call with the file already
;		on the top of the open/getc stack.
;
;		Assumes CS == DS == ES.
;
get_msg_file:
                mov byte [TextAttribute],07h	; Default grey on white
		mov byte [DisplayMask],07h	; Display text in all modes
		call msg_initvars

print_msg_file:
.getc:
		call getc
		jc .done
                cmp al,1Ah                      ; DOS EOF?
		je .done
		movzx cx,byte [UsingVGA]
		and cl,01h
		inc cx				; CL <- 01h = text mode,
						;       02h = graphics mode
                call [NextCharJump]		; Do what shall be done
		jmp .getc
.done:
		jmp close			; Tailcall!

msg_putchar:                                    ; Normal character
                cmp al,0Fh                      ; ^O = color code follows
                je msg_ctrl_o
                cmp al,0Dh                      ; Ignore <CR>
                je msg_ignore
                cmp al,0Ah                      ; <LF> = newline
                je msg_newline
                cmp al,0Ch                      ; <FF> = clear screen
                je msg_formfeed
		cmp al,07h			; <BEL> = beep
		je msg_beep
		cmp al,19h			; <EM> = return to text mode
		je msg_novga
		cmp al,18h			; <CAN> = VGA filename follows
		je msg_vga
		jnb .not_modectl
		cmp al,10h			; 10h to 17h are mode controls
		jae msg_modectl
.not_modectl:

msg_normal:	call write_serial_displaymask	; Write to serial port
		test [DisplayMask],cl
		jz msg_ignore			; Not screen
		test byte [DisplayCon],01h
		jz msg_ignore
                mov bl,[TextAttribute]
		mov bh,[BIOS_page]
                mov ah,09h                      ; Write character/attribute
                mov cx,1                        ; One character only
                int 10h                         ; Write to screen
                mov al,[CursorCol]
                inc ax
                cmp al,[VidCols]
                ja msg_line_wrap		; Screen wraparound
                mov [CursorCol],al

msg_gotoxy:     mov bh,[BIOS_page]
                mov dx,[CursorDX]
                mov ah,02h                      ; Set cursor position
                int 10h
msg_ignore:     ret

msg_beep:	mov ax,0E07h			; Beep
		xor bx,bx
		int 10h
		ret

msg_ctrl_o:                                     ; ^O = color code follows
                mov word [NextCharJump],msg_setbg
                ret
msg_newline:                                    ; Newline char or end of line
		mov si,crlf_msg
		call write_serial_str_displaymask
msg_line_wrap:					; Screen wraparound
		test [DisplayMask],cl
		jz msg_ignore
                mov byte [CursorCol],0
                mov al,[CursorRow]
                inc ax
                cmp al,[VidRows]
                ja msg_scroll
                mov [CursorRow],al
                jmp short msg_gotoxy
msg_scroll:     xor cx,cx                       ; Upper left hand corner
                mov dx,[ScreenSize]
                mov [CursorRow],dh		; New cursor at the bottom
                mov bh,[ScrollAttribute]
                mov ax,0601h                    ; Scroll up one line
                int 10h
                jmp short msg_gotoxy
msg_formfeed:                                   ; Form feed character
		mov si,crff_msg
		call write_serial_str_displaymask
		test [DisplayMask],cl
		jz msg_ignore
                xor cx,cx
                mov [CursorDX],cx		; Upper lefthand corner
                mov dx,[ScreenSize]
                mov bh,[TextAttribute]
                mov ax,0600h                    ; Clear screen region
                int 10h
                jmp msg_gotoxy
msg_setbg:                                      ; Color background character
                call unhexchar
                jc msg_color_bad
                shl al,4
		test [DisplayMask],cl
		jz .dontset
                mov [TextAttribute],al
.dontset:
                mov word [NextCharJump],msg_setfg
                ret
msg_setfg:                                      ; Color foreground character
                call unhexchar
                jc msg_color_bad
		test [DisplayMask],cl
		jz .dontset
                or [TextAttribute],al		; setbg set foreground to 0
.dontset:
		jmp short msg_putcharnext
msg_vga:
		mov word [NextCharJump],msg_filename
		mov di, VGAFileBuf
		jmp short msg_setvgafileptr

msg_color_bad:
                mov byte [TextAttribute],07h	; Default attribute
msg_putcharnext:
                mov word [NextCharJump],msg_putchar
		ret

msg_filename:					; Getting VGA filename
		cmp al,0Ah			; <LF> = end of filename
		je msg_viewimage
		cmp al,' '
		jbe msg_ret			; Ignore space/control char
		mov di,[VGAFilePtr]
		cmp di,VGAFileBufEnd
		jnb msg_ret
		mov [di],al			; Can't use stosb (DS:)
		inc di
msg_setvgafileptr:
		mov [VGAFilePtr],di
msg_ret:	ret

msg_novga:
		call vgaclearmode
		jmp short msg_initvars

msg_viewimage:
		mov si,[VGAFilePtr]
		mov byte [si],0			; Zero-terminate filename
		mov si,VGAFileBuf
		mov di,VGAFileMBuf
		call mangle_name
		call open
		jz msg_putcharnext		; Not there
		call vgadisplayfile
		; Fall through

		; Subroutine to initialize variables, also needed
		; after loading a graphics file
msg_initvars:
                pusha
                mov bh,[BIOS_page]
                mov ah,03h                      ; Read cursor position
                int 10h
                mov [CursorDX],dx
                popa
		jmp short msg_putcharnext	; Initialize state machine

msg_modectl:
		and al,07h
		mov [DisplayMask],al
		jmp short msg_putcharnext

;
; write_serial:	If serial output is enabled, write character on serial port
; write_serial_displaymask: d:o, but ignore if DisplayMask & 04h == 0
;
write_serial_displaymask:
		test byte [DisplayMask], 04h
		jz write_serial.end
write_serial:
		pushfd
		pushad
		mov bx,[SerialPort]
		and bx,bx
		je .noserial
		push ax
		mov ah,[FlowInput]
.waitspace:
		; Wait for space in transmit register
		lea dx,[bx+5]			; DX -> LSR
		in al,dx
		test al,20h
		jz .waitspace

		; Wait for input flow control
		inc dx				; DX -> MSR
		in al,dx
		and al,ah
		cmp al,ah
		jne .waitspace
.no_flow:

		xchg dx,bx			; DX -> THR
		pop ax
		slow_out dx,al			; Send data
.noserial:	popad
		popfd
.end:		ret

;
; write_serial_str: write_serial for strings
; write_serial_str_displaymask: d:o, but ignore if DisplayMask & 04h == 0
;
write_serial_str_displaymask:
		test byte [DisplayMask], 04h
		jz write_serial_str.end

write_serial_str:
.loop		lodsb
		and al,al
		jz .end
		call write_serial
		jmp short .loop
.end:		ret

;
; pollchar: check if we have an input character pending (ZF = 0)
;
pollchar:
		call do_idle
		pushad
		mov ah,11h		; Poll keyboard
		int 16h
		jnz .done		; Keyboard response
		mov dx,[SerialPort]
		and dx,dx
		jz .done		; No serial port -> no input
		mov ax,[SerialTail]	; Already-queued input?
		cli
		cmp ax,[SerialHead]
		jne .done_sti		; If so, return ZF = 0
		add dx,5		; DX -> LSR
		in al,dx
		test al,1		; ZF = 0 if data pending
		jz .done_sti
		inc dx			; DX -> MSR
		mov ah,[FlowIgnore]	; Required status bits
		in al,dx
		and al,ah
		cmp al,ah
		setne al
		dec al			; Set ZF = 0 if equal
.done_sti:	sti
.done:		popad
		ret

;
; getchar: Read a character from keyboard or serial port
;
getchar.sti_again:
		sti
getchar:
.again:
		call do_idle
		mov ah,11h		; Poll keyboard
		int 16h
		jnz .kbd		; Keyboard input?
		mov bx,[SerialPort]
		and bx,bx
		jz .again
		mov ax,[SerialTail]
		cli
		cmp ax,[SerialHead]
		jne .serial_queued
		lea dx,[bx+5]		; DX -> LSR
		in al,dx
		test al,1
		jz .sti_again
		inc dx			; DX -> MSR
		mov ah,[FlowIgnore]
		in al,dx
		and al,ah
		cmp al,ah
		jne .sti_again
.serial:	xor ah,ah		; Avoid confusion
		mov dx,bx		; Data port
		in al,dx		; Read data
		sti
		jmp .done
.serial_queued:
		sti			; We already know we'll consume data
		xchg bx,ax
		push ds
		mov ax,aux_seg + (aux.serial >> 4)
		mov ds,ax
		mov al,[bx]
		pop ds
		inc bx
		and bx,serial_buf_size-1
		mov [SerialTail],bx
		jmp .done

.kbd:		mov ah,10h		; Get keyboard input
		int 16h
		cmp al,0E0h
		jnz .not_ext
		xor al,al
.not_ext:
		and al,al
		jz .func_key
		mov bx,KbdMap		; Convert character sets
		xlatb
.func_key:
.done:
		jmp reset_idle		; Character received

%ifdef DEBUG_TRACERS
;
; debug hack to print a character with minimal code impact
;
debug_tracer:	pushad
		pushfd
		mov bp,sp
		mov bx,[bp+9*4]		; Get return address
		mov al,[cs:bx]		; Get data byte
		inc word [bp+9*4]	; Return to after data byte
		call writechr
		popfd
		popad
		ret
%endif	; DEBUG_TRACERS

		section .data16
%if IS_ISOLINUX == 0			; Defined elsewhere for ISOLINUX
crlf_msg	db CR, LF
null_msg	db 0
%endif
crff_msg	db CR, FF, 0

		section .config
		; This is a word to pc_setint16 can set it
DisplayCon	dw 01h			; Console display enabled

ScrollAttribute	db 07h			; Grey on white (normal text color)

		section .bss16
		alignb 2
NextCharJump    resw 1			; Routine to interpret next print char
CursorDX        equ $
CursorCol       resb 1			; Cursor column for message file
CursorRow       resb 1			; Cursor row for message file
ScreenSize      equ $
VidCols         resb 1			; Columns on screen-1
VidRows         resb 1			; Rows on screen-1

; Serial console stuff; don't put this in .config becasue we don't want
; loading a new config file to undo this setting.
		section .data
		alignz 4
SerialPort	dw 0			; Serial port base (or 0 for no serial port)
BaudDivisor	dw 115200/9600		; Baud rate divisor
FlowControl	equ $
FlowOutput	db 0			; Outputs to assert for serial flow
FlowInput	db 0			; Input bits for serial flow
FlowIgnore	db 0			; Ignore input unless these bits set
FlowDummy	db 0			; Unused

		section .bss
TextAttribute   resb 1			; Text attribute for message file
DisplayMask	resb 1			; Display modes mask

<<<<<<< HEAD
		section .text16
=======
%include "serirq.inc"
>>>>>>> 9d1cde41
<|MERGE_RESOLUTION|>--- conflicted
+++ resolved
@@ -414,8 +414,8 @@
 
 ; Serial console stuff; don't put this in .config becasue we don't want
 ; loading a new config file to undo this setting.
-		section .data
-		alignz 4
+		section .data16
+		alignb 4
 SerialPort	dw 0			; Serial port base (or 0 for no serial port)
 BaudDivisor	dw 115200/9600		; Baud rate divisor
 FlowControl	equ $
@@ -424,12 +424,9 @@
 FlowIgnore	db 0			; Ignore input unless these bits set
 FlowDummy	db 0			; Unused
 
-		section .bss
+		section .bss16
 TextAttribute   resb 1			; Text attribute for message file
 DisplayMask	resb 1			; Display modes mask
 
-<<<<<<< HEAD
 		section .text16
-=======
-%include "serirq.inc"
->>>>>>> 9d1cde41
+%include "serirq.inc"