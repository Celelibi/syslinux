--- conflicted
+++ resolved
@@ -48,12 +48,4 @@
 		mov eax,[HighMemSize]
 		mov [VKernelEnd],eax
 
-<<<<<<< HEAD
-		ret
-
-		section .data16
-linuxauto_cmd	db 'linux auto',0
-linuxauto_len   equ $-linuxauto_cmd
-=======
-		ret
->>>>>>> 85c9fa1a
+		ret