--- conflicted
+++ resolved
@@ -81,11 +81,7 @@
 PXEStack	resd 1			; Saved stack during PXE call
 
 		alignb 4
-<<<<<<< HEAD
-                global DHCPMagic, RebootTime, StrucPtr
-=======
-                global DHCPMagic, RebootTime, APIVer, BIOSName
->>>>>>> 348ae6af
+                global DHCPMagic, RebootTime, StrucPtr, BIOSName
 RebootTime	resd 1			; Reboot timeout, if set by option
 StrucPtr	resw 2			; Pointer to PXENV+ or !PXE structure
 LocalBootType	resw 1			; Local boot return code
