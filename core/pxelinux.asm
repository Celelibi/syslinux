--- conflicted
+++ resolved
@@ -166,9 +166,6 @@
 		call writestr_early
 
 ;
-<<<<<<< HEAD
-; do fs initialize
-=======
 ; Look to see if we are on an EFI CSM system.  Some EFI
 ; CSM systems put the BEV stack in low memory, which means
 ; a return to the PXE stack will crash the system.  However,
@@ -233,7 +230,7 @@
 
 .skip:	
 
-		section .data
+		section .data16
 		alignz 4
 efi_csm_hack:
 		int 18h
@@ -241,336 +238,9 @@
 		hlt
 efi_csm_hack_size equ $-efi_csm_hack
 
-		section .text
-
-;
-; Assume API version 2.1, in case we find the !PXE structure without
-; finding the PXENV+ structure.  This should really look at the Base
-; Code ROM ID structure in have_pxe, but this is adequate for now --
-; if we have !PXE, we have to be 2.1 or higher, and we don't care
-; about higher versions than that.
-;
-		mov word [APIVer],0201h
-
-;
-; Now we need to find the !PXE structure.
-; We search for the following, in order:
-;
-; a. !PXE structure as SS:[SP+4]
-; b. PXENV+ structure at [ES:BX]
-; c. INT 1Ah AX=5650h -> PXENV+
-; d. Search memory for !PXE
-; e. Search memory for PXENV+
-;
-; If we find a PXENV+ structure, we try to find a !PXE structure from
-; it if the API version is 2.1 or later.
-;
-		; Plan A: !PXE structure as SS:[SP+4]
-		lgs bp,[InitStack]	; GS:BP -> original stack
-		les bx,[gs:bp+48]
-		call is_pxe
-		je have_pxe
-
-		; Plan B: PXENV+ structure at [ES:BX]
-		inc byte [plan]
-		mov bx,[gs:bp+24]	; Original BX
-		mov es,[gs:bp+4]	; Original ES
-		call is_pxenv
-		je have_pxenv
-
-		; Plan C: PXENV+ structure via INT 1Ah AX=5650h
-		inc byte [plan]
-		mov ax, 5650h
-%if USE_PXE_PROVIDED_STACK == 0
-		lss sp,[InitStack]
-%endif
-		int 1Ah			; May trash regs
-%if USE_PXE_PROVIDED_STACK == 0
-		lss esp,[BaseStack]
-%endif
-		sti			; Work around Etherboot bug
-
-		jc no_int1a
-		cmp ax,564Eh
-		jne no_int1a
-
-		call is_pxenv
-		je have_pxenv
-
-no_int1a:
-		; Plan D: !PXE memory scan
-		inc byte [plan]
-		call memory_scan_for_pxe_struct		; !PXE scan
-		je have_pxe
-
-		; Plan E: PXENV+ memory scan
-		inc byte [plan]
-		call memory_scan_for_pxenv_struct	; PXENV+ scan
-		je have_pxenv
-
-		; Found nothing at all!!
-no_pxe:
-		mov si,err_nopxe
-		call writestr_early
-		jmp kaboom
-
-have_pxenv:
-		mov [StrucPtr],bx
-		mov [StrucPtr+2],es
-
-		mov si,found_pxenv
-		call writestr_early
-
-		mov si,apiver_str
-		call writestr_early
-		mov ax,[es:bx+6]
-		mov [APIVer],ax
-		call writehex4
-		call crlf
-
-		cmp ax,0201h			; API version 2.1 or higher
-		jb .old_api
-		cmp byte [es:bx+8],2Ch		; Space for !PXE pointer?
-		jb .pxescan
-		les bx,[es:bx+28h]		; !PXE structure pointer
-		call is_pxe
-		je have_pxe
-
-		; Nope, !PXE structure missing despite API 2.1+, or at least
-		; the pointer is missing.  Do a last-ditch attempt to find it.
-.pxescan:
-		call memory_scan_for_pxe_struct
-		je have_pxe
-
-		; Otherwise, no dice, use PXENV+ structure
-.old_api:
-		les bx,[StrucPtr]
-		push word [es:bx+22h]		; UNDI data len
-		push word [es:bx+20h]		; UNDI data seg
-		push word [es:bx+26h]		; UNDI code len
-		push word [es:bx+24h]		; UNDI code seg
-		push dword [es:bx+0Ah]		; PXENV+ entry point
-
-		mov si,pxenventry_msg
-		jmp have_entrypoint
-
-have_pxe:
-		mov [StrucPtr],bx
-		mov [StrucPtr+2],es
-
-		push word [es:bx+2Eh]		; UNDI data len
-		push word [es:bx+28h]		; UNDI data seg
-		push word [es:bx+36h]		; UNDI code len
-		push word [es:bx+30h]		; UNDI code seg
-		push dword [es:bx+10h]		; !PXE entry point
-
-		mov si,pxeentry_msg
-
-have_entrypoint:
-		push cs
-		pop es				; Restore CS == DS == ES
-
-		call writestr_early		; !PXE or PXENV+ entry found
-
-		pop dword [PXEEntry]
-		mov ax,[PXEEntry+2]
-		call writehex4
-		mov al,':'
-		call writechr
-		mov ax,[PXEEntry]
-		call writehex4
-
-		mov si,viaplan_msg
-		call writestr_early
-
-		mov si,undi_code_msg
-		call writestr_early
-		pop ax				; UNDI code segment
-		call writehex4
-		xchg dx,ax
-		mov si,len_msg
-		call writestr_early
-		pop ax				; UNDI code length
-		call writehex4
-		call crlf
-		add ax,15
-		shr ax,4
-		add dx,ax			; DX = seg of end of UNDI code
-
-		mov si,undi_data_msg
-		call writestr_early
-		pop ax				; UNDI data segment
-		call writehex4
-		xchg bx,ax
-		mov si,len_msg
-		call writestr_early
-		pop ax				; UNDI data length
-		call writehex4
-		call crlf
-		add ax,15
-		shr ax,4
-		add ax,bx			; AX = seg of end of UNDI data
-
-		cmp ax,dx
-		ja .data_on_top
-		xchg ax,dx
-.data_on_top:
-		; Could we safely add 63 here before the shift?
-		shr ax,6			; Convert to kilobytes
-		mov [RealBaseMem],ax
-
-
-;
-; Network-specific initialization
-;
-		xor ax,ax
-		mov [LocalDomain],al		; No LocalDomain received
-
-;
-; The DHCP client identifiers are best gotten from the DHCPREQUEST
-; packet (query info 1).
-;
-query_bootp_1:
-		mov si,get_packet_msg
-		call writestr_early
-
-		mov dl,1
-		call pxe_get_cached_info
-		call parse_dhcp
-
-		; We don't use flags from the request packet, so
-		; this is a good time to initialize DHCPMagic...
-		; Initialize it to 1 meaning we will accept options found;
-		; in earlier versions of PXELINUX bit 0 was used to indicate
-		; we have found option 208 with the appropriate magic number;
-		; we no longer require that, but MAY want to re-introduce
-		; it in the future for vendor encapsulated options.
-		mov byte [DHCPMagic],1
-
-;
-; Now attempt to get the BOOTP/DHCP packet that brought us life (and an IP
-; address).  This lives in the DHCPACK packet (query info 2).
-;
-query_bootp_2:
-		mov dl,2
-		call pxe_get_cached_info
-		call parse_dhcp			; Parse DHCP packet
-;
-; Save away MAC address (assume this is in query info 2.  If this
-; turns out to be problematic it might be better getting it from
-; the query info 1 packet.)
-;
-.save_mac:
-		movzx cx,byte [trackbuf+bootp.hardlen]
-		cmp cx,16
-		jna .mac_ok
-		xor cx,cx		; Bad hardware address length
-.mac_ok:
-		mov [MACLen],cl
-		mov al,[trackbuf+bootp.hardware]
-		mov [MACType],al
-		mov si,trackbuf+bootp.macaddr
-		mov di,MAC
-		rep movsb
-
-; Enable this if we really need to zero-pad this field...
-;		mov cx,MAC+MAC_MAX+1
-;		sub cx,di
-;		xor ax,ax
-;		rep stosb
-
-;
-; Now, get the boot file and other info.  This lives in the CACHED_REPLY
-; packet (query info 3).
-;
-query_bootp_3:
-		mov dl,3
-		call pxe_get_cached_info
-		call parse_dhcp			; Parse DHCP packet
-		call crlf
-
-;
-; Generate the bootif string, and the hardware-based config string.
-;
-make_bootif_string:
-		mov si,bootif_str
-		mov di,BOOTIFStr
-		mov cx,bootif_str_len
-		rep movsb
-
-		movzx cx,byte [MACLen]
-		mov si,MACType
-		inc cx
-.hexify_mac:
-		push cx
-		mov cl,1		; CH == 0 already
-		call lchexbytes
-		mov al,'-'
-		stosb
-		pop cx
-		loop .hexify_mac
-		mov [di-1],cl		; Null-terminate and strip final dash
-;
-; Generate ip= option
-;
-		call genipopt
-
-;
-; Print IP address
-;
-		mov eax,[MyIP]
-		mov di,DotQuadBuf
-		push di
-		call gendotquad			; This takes network byte order input
-
-		xchg ah,al			; Convert to host byte order
-		ror eax,16			; (BSWAP doesn't work on 386)
-		xchg ah,al
-
-		mov si,myipaddr_msg
-		call writestr_early
-		call writehex8
-		mov al,' '
-		call writechr
-		pop si				; DotQuadBuf
-		call writestr_early
-		call crlf
-
-		mov si,IPOption
-		call writestr_early
-		call crlf
-
-;
-; Check to see if we got any PXELINUX-specific DHCP options; in particular,
-; if we didn't get the magic enable, do not recognize any other options.
-;
-check_dhcp_magic:
-		test byte [DHCPMagic], 1	; If we didn't get the magic enable...
-		jnz .got_magic
-		mov byte [DHCPMagic], 0		; If not, kill all other options
-.got_magic:
-
-
-;
-; Initialize UDP stack
-;
-udp_init:
-		mov eax,[MyIP]
-		mov [pxe_udp_open_pkt.sip],eax
-		mov di,pxe_udp_open_pkt
-		mov bx,PXENV_UDP_OPEN
-		call pxenv
-		jc .failed
-		cmp word [pxe_udp_open_pkt.status], byte 0
-		je .success
-.failed:	mov si,err_udpinit
-		call writestr_early
-		jmp kaboom
-.success:
-
-;
-; Common initialization code
->>>>>>> b6ea8c8a
+		section .text16
+;
+; do fs initialize
 ;
                 extern pxe_fs_ops
 	        mov eax,pxe_fs_ops
