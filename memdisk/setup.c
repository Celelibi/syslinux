--- conflicted
+++ resolved
@@ -818,14 +818,10 @@
     uint16_t dosmem_k;
     uint32_t stddosmem;
     const struct geometry *geometry;
-<<<<<<< HEAD
     unsigned int total_size;
     unsigned int cmdline_len, stack_len, e820_len;
-=======
     const struct edd4_bvd *bvd;
     const struct edd4_bootcat *boot_cat = 0;
-    int total_size, cmdlinelen;
->>>>>>> 3369a18e
     com32sys_t regs;
     uint32_t ramdisk_image, ramdisk_size;
     uint32_t boot_base, rm_base;
