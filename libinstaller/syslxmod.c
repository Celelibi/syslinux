/* ----------------------------------------------------------------------- *
 *
 *   Copyright 1998-2008 H. Peter Anvin - All Rights Reserved
 *   Copyright 2009 Intel Corporation; author H. Peter Anvin
 *
 *   This program is free software; you can redistribute it and/or modify
 *   it under the terms of the GNU General Public License as published by
 *   the Free Software Foundation, Inc., 53 Temple Place Ste 330,
 *   Boston MA 02111-1307, USA; either version 2 of the License, or
 *   (at your option) any later version; incorporated herein by reference.
 *
 * ----------------------------------------------------------------------- */

/*
 * syslxmod.c - Code to provide a SYSLINUX code set to an installer.
 */

#define _XOPEN_SOURCE 500	/* Required on glibc 2.x */
#define _BSD_SOURCE
#include <stdio.h>
#include <inttypes.h>
#include <string.h>
#include <stddef.h>

#include "syslinux.h"
#include "syslxint.h"

<<<<<<< HEAD
#define sbs ((struct boot_sector *)syslinux_bootsect)

void syslinux_make_bootsect(void *bs)
{
  struct boot_sector *bootsect = bs;

  memcpy(&bootsect->bsHead, &sbs->bsHead, bsHeadLen);
  memcpy(&bootsect->bsCode, &sbs->bsCode, bsCodeLen);
=======
#define LDLINUX_MAGIC	0x3eb202fe

enum bs_offsets {
    bsJump = 0x00,
    bsOemName = 0x03,
    bsBytesPerSec = 0x0b,
    bsSecPerClust = 0x0d,
    bsResSectors = 0x0e,
    bsFATs = 0x10,
    bsRootDirEnts = 0x11,
    bsSectors = 0x13,
    bsMedia = 0x15,
    bsFATsecs = 0x16,
    bsSecPerTrack = 0x18,
    bsHeads = 0x1a,
    bsHiddenSecs = 0x1c,
    bsHugeSectors = 0x20,

    /* FAT12/16 only */
    bs16DriveNumber = 0x24,
    bs16Reserved1 = 0x25,
    bs16BootSignature = 0x26,
    bs16VolumeID = 0x27,
    bs16VolumeLabel = 0x2b,
    bs16FileSysType = 0x36,
    bs16Code = 0x3e,

    /* FAT32 only */
    bs32FATSz32 = 36,
    bs32ExtFlags = 40,
    bs32FSVer = 42,
    bs32RootClus = 44,
    bs32FSInfo = 48,
    bs32BkBootSec = 50,
    bs32Reserved = 52,
    bs32DriveNumber = 64,
    bs32Reserved1 = 65,
    bs32BootSignature = 66,
    bs32VolumeID = 67,
    bs32VolumeLabel = 71,
    bs32FileSysType = 82,
    bs32Code = 90,

    bsSignature = 0x1fe
};

#define bsHead      bsJump
#define bsHeadLen   (bsOemName-bsHead)
#define bsCode	    bs32Code	/* The common safe choice */
#define bsCodeLen   (bsSignature-bs32Code)

/*
 * Access functions for littleendian numbers, possibly misaligned.
 */
static inline uint8_t get_8(const unsigned char *p)
{
    return *(const uint8_t *)p;
}

static inline uint16_t get_16(const unsigned char *p)
{
#if defined(__i386__) || defined(__x86_64__)
    /* Littleendian and unaligned-capable */
    return *(const uint16_t *)p;
#else
    return (uint16_t) p[0] + ((uint16_t) p[1] << 8);
#endif
}

static inline uint32_t get_32(const unsigned char *p)
{
#if defined(__i386__) || defined(__x86_64__)
    /* Littleendian and unaligned-capable */
    return *(const uint32_t *)p;
#else
    return (uint32_t) p[0] + ((uint32_t) p[1] << 8) +
	((uint32_t) p[2] << 16) + ((uint32_t) p[3] << 24);
#endif
}

static inline void set_16(unsigned char *p, uint16_t v)
{
#if defined(__i386__) || defined(__x86_64__)
    /* Littleendian and unaligned-capable */
    *(uint16_t *) p = v;
#else
    p[0] = (v & 0xff);
    p[1] = ((v >> 8) & 0xff);
#endif
}

static inline void set_32(unsigned char *p, uint32_t v)
{
#if defined(__i386__) || defined(__x86_64__)
    /* Littleendian and unaligned-capable */
    *(uint32_t *) p = v;
#else
    p[0] = (v & 0xff);
    p[1] = ((v >> 8) & 0xff);
    p[2] = ((v >> 16) & 0xff);
    p[3] = ((v >> 24) & 0xff);
#endif
}

void syslinux_make_bootsect(void *bs)
{
    unsigned char *bootsect = bs;

    memcpy(bootsect + bsHead, syslinux_bootsect + bsHead, bsHeadLen);
    memcpy(bootsect + bsCode, syslinux_bootsect + bsCode, bsCodeLen);
>>>>>>> 8833b1c3
}

/*
 * Check to see that what we got was indeed an MS-DOS boot sector/superblock;
 * Return NULL if OK and otherwise an error message;
 */
const char *syslinux_check_bootsect(const void *bs)
{
<<<<<<< HEAD
  int veryold;
  int sectorsize;
  long long sectors, fatsectors, dsectors;
  long long clusters;
  int rootdirents, clustersize;
  const struct boot_sector *sectbuf = bs;

  veryold = 0;

  /* Must be 0xF0 or 0xF8..0xFF */
  if ( get_8(&sectbuf->bsMedia) != 0xF0 &&
       get_8(&sectbuf->bsMedia) < 0xF8 )
    goto invalid;

  sectorsize = get_16(&sectbuf->bsBytesPerSec);
  if ( sectorsize == SECTOR_SIZE )
    ; /* ok */
  else if ( sectorsize >= 512 && sectorsize <= 4096 &&
	    (sectorsize & (sectorsize-1)) == 0 )
    return "unsupported sectors size";
  else
    goto invalid;

  clustersize = get_8(&sectbuf->bsSecPerClust);
  if ( clustersize == 0 || (clustersize & (clustersize-1)) )
    goto invalid;		/* Must be nonzero and a power of 2 */

  sectors = get_16(&sectbuf->bsSectors);
  sectors = sectors ? sectors : get_32(&sectbuf->bsHugeSectors);

  dsectors = sectors - get_16(&sectbuf->bsResSectors);

  fatsectors = get_16(&sectbuf->bsFATsecs);
  fatsectors = fatsectors ? fatsectors : get_32(&sectbuf->bs32.FATSz32);
  fatsectors *= get_8(&sectbuf->bsFATs);
  dsectors -= fatsectors;

  rootdirents = get_16(&sectbuf->bsRootDirEnts);
  dsectors -= (rootdirents+sectorsize/32-1)/sectorsize;

  if ( dsectors < 0 || fatsectors == 0 )
    goto invalid;

  clusters = dsectors/clustersize;

  if ( clusters < 0xFFF5 ) {
    /* FAT12 or FAT16 */

    if ( !get_16(&sectbuf->bsFATsecs) )
      goto invalid;

    if ( get_8(&sectbuf->bs16.BootSignature) == 0x29 ) {
      if ( !memcmp(&sectbuf->bs16.FileSysType, "FAT12   ", 8) ) {
	if ( clusters >= 0xFF5 )
	  return "more than 4084 clusters but claims FAT12";
      } else if ( !memcmp(&sectbuf->bs16.FileSysType, "FAT16   ", 8) ) {
	if ( clusters < 0xFF5 )
	  return "less than 4084 clusters but claims FAT16";
      } else if ( memcmp(&sectbuf->bs16.FileSysType, "FAT     ", 8) ) {
	static char fserr[] = "filesystem type \"????????\" not supported";
	memcpy(fserr+17, &sectbuf->bs16.FileSysType, 8);
	return fserr;
      }
    }
  } else if ( clusters < 0x0FFFFFF5 ) {
    /* FAT32 */
    /* Moving the FileSysType and BootSignature was a lovely stroke of M$ idiocy */
    if ( get_8(&sectbuf->bs32.BootSignature) != 0x29 ||
	 memcmp(&sectbuf->bs32.FileSysType, "FAT32   ", 8) )
      goto invalid;
  } else {
    goto invalid;
  }

  return NULL;

 invalid:
  return "this doesn't look like a valid FAT filesystem";
=======
    int veryold;
    int sectorsize;
    long long sectors, fatsectors, dsectors;
    long long clusters;
    int rootdirents, clustersize;
    const unsigned char *sectbuf = bs;

    veryold = 0;

    /* Must be 0xF0 or 0xF8..0xFF */
    if (get_8(sectbuf + bsMedia) != 0xF0 && get_8(sectbuf + bsMedia) < 0xF8)
	goto invalid;

    sectorsize = get_16(sectbuf + bsBytesPerSec);
    if (sectorsize == 512) ;	/* ok */
    else if (sectorsize == 1024 || sectorsize == 2048 || sectorsize == 4096)
	return "only 512-byte sectors are supported";
    else
	goto invalid;

    clustersize = get_8(sectbuf + bsSecPerClust);
    if (clustersize == 0 || (clustersize & (clustersize - 1)))
	goto invalid;		/* Must be nonzero and a power of 2 */

    sectors = get_16(sectbuf + bsSectors);
    sectors = sectors ? sectors : get_32(sectbuf + bsHugeSectors);

    dsectors = sectors - get_16(sectbuf + bsResSectors);

    fatsectors = get_16(sectbuf + bsFATsecs);
    fatsectors = fatsectors ? fatsectors : get_32(sectbuf + bs32FATSz32);
    fatsectors *= get_8(sectbuf + bsFATs);
    dsectors -= fatsectors;

    rootdirents = get_16(sectbuf + bsRootDirEnts);
    dsectors -= (rootdirents + sectorsize / 32 - 1) / sectorsize;

    if (dsectors < 0 || fatsectors == 0)
	goto invalid;

    clusters = dsectors / clustersize;

    if (clusters < 0xFFF5) {
	/* FAT12 or FAT16 */

	if (!get_16(sectbuf + bsFATsecs))
	    goto invalid;

	if (get_8(sectbuf + bs16BootSignature) == 0x29) {
	    if (!memcmp(sectbuf + bs16FileSysType, "FAT12   ", 8)) {
		if (clusters >= 0xFF5)
		    return "more than 4084 clusters but claims FAT12";
	    } else if (!memcmp(sectbuf + bs16FileSysType, "FAT16   ", 8)) {
		if (clusters < 0xFF5)
		    return "less than 4084 clusters but claims FAT16";
	    } else if (memcmp(sectbuf + bs16FileSysType, "FAT     ", 8)) {
		static char fserr[] =
		    "filesystem type \"????????\" not supported";
		memcpy(fserr + 17, sectbuf + bs16FileSysType, 8);
		return fserr;
	    }
	}
    } else if (clusters < 0x0FFFFFF5) {
	/* FAT32 */
	/* Moving the FileSysType and BootSignature was a lovely stroke of M$ idiocy */
	if (get_8(sectbuf + bs32BootSignature) != 0x29 ||
	    memcmp(sectbuf + bs32FileSysType, "FAT32   ", 8))
	    goto invalid;
    } else {
	goto invalid;
    }

    return NULL;

invalid:
    return "this doesn't look like a valid FAT filesystem";
>>>>>>> 8833b1c3
}

/*
 * Special handling for the MS-DOS derivative: syslinux_ldlinux
 * is a "far" object...
 */
#ifdef __MSDOS__

#define __noinline __attribute__((noinline))

extern uint16_t ldlinux_seg;	/* Defined in dos/syslinux.c */

static inline __attribute__((const)) uint16_t ds(void)
{
  uint16_t v;
  asm("movw %%ds,%0" : "=rm" (v));
  return v;
}

static inline void *set_fs(const void *p)
{
  uint16_t seg;

  seg = ldlinux_seg + ((size_t)p >> 4);
  asm volatile("movw %0,%%fs" : : "rm" (seg));
  return (void *)((size_t)p & 0xf);
}

#if 0	/* unused */
static __noinline uint8_t get_8_sl(const uint8_t *p)
{
  uint8_t v;

  p = set_fs(p);
  asm volatile("movb %%fs:%1,%0" : "=q" (v) : "m" (*p));
  return v;
}
#endif

static __noinline uint16_t get_16_sl(const uint16_t *p)
{
  uint16_t v;

  p = set_fs(p);
  asm volatile("movw %%fs:%1,%0" : "=r" (v) : "m" (*p));
  return v;
}

static __noinline uint32_t get_32_sl(const uint32_t *p)
{
  uint32_t v;

  p = set_fs(p);
  asm volatile("movl %%fs:%1,%0" : "=r" (v) : "m" (*p));
  return v;
}

#if 0 /* unused */
static __noinline void set_8_sl(uint8_t *p, uint8_t v)
{
  p = set_fs(p);
  asm volatile("movb %1,%%fs:%0" : "=m" (*p) : "qi" (v));
}
#endif

static __noinline void set_16_sl(uint16_t *p, uint16_t v)
{
  p = set_fs(p);
  asm volatile("movw %1,%%fs:%0" : "=m" (*p) : "ri" (v));
}

static __noinline void set_32_sl(uint32_t *p, uint32_t v)
{
  p = set_fs(p);
  asm volatile("movl %1,%%fs:%0" : "=m" (*p) : "ri" (v));
}

#else

/* Sane system ... */
#define get_8_sl(x)    get_8(x)
#define get_16_sl(x)   get_16(x)
#define get_32_sl(x)   get_32(x)
#define set_8_sl(x,y)  set_8(x,y)
#define set_16_sl(x,y) set_16(x,y)
#define set_32_sl(x,y) set_32(x,y)

#endif

/*
 * This patches the boot sector and the beginning of ldlinux.sys
 * based on an ldlinux.sys sector map passed in.  Typically this is
 * handled by writing ldlinux.sys, mapping it, and then overwrite it
 * with the patched version.  If this isn't safe to do because of
 * an OS which does block reallocation, then overwrite it with
 * direct access since the location is known.
 *
 * Returns the number of modified bytes in ldlinux.sys if successful,
 * otherwise -1.
 */
int syslinux_patch(const uint32_t * sectors, int nsectors,
		   int stupid, int raid_mode)
{
<<<<<<< HEAD
  struct patch_area *patcharea;
  uint32_t *wp;
  int nsect = (syslinux_ldlinux_len+511) >> 9;
  uint32_t csum;
  int i, dw, nptrs, rv;

  if ( nsectors < nsect )
    return -1;

  /* Patch in options, as appropriate */
  if (stupid) {
    /* Access only one sector at a time */
    set_16(&sbs->MaxTransfer, 1);
  }

  i = get_16(&sbs->bsSignature);
  if (raid_mode)
    set_16((uint16_t *)((char *)sbs+i), 0x18CD); /* INT 18h */
  set_16(&sbs->bsSignature, 0xAA55);

  /* First sector need pointer in boot sector */
  set_32(&sbs->NextSector, *sectors++);

  /* Search for LDLINUX_MAGIC to find the patch area */
  for (wp = (uint32_t *)syslinux_ldlinux; get_32_sl(wp) != LDLINUX_MAGIC; wp++)
    ;
  patcharea = (struct patch_area *)wp;

  /* Set up the totals */
  dw = syslinux_ldlinux_len >> 2;	/* COMPLETE dwords, excluding ADV */
  set_16_sl(&patcharea->data_sectors, nsect); /* Not including ADVs */
  set_16_sl(&patcharea->adv_sectors, 0);	   /* ADVs not supported yet */
  set_32_sl(&patcharea->dwords, dw);
  set_32_sl(&patcharea->currentdir, 0);

  /* Set the sector pointers */
  wp = (uint32_t *)((char *)syslinux_ldlinux+get_16_sl(&patcharea->secptroffset));
  nptrs = get_16_sl(&patcharea->secptrcnt);

  while (nsect--) {
    set_32_sl(wp++, *sectors++);
    nptrs--;
  }
  while (nptrs--)
    set_32_sl(wp++, 0);

  rv = (char *)wp - (char *)syslinux_ldlinux;

  /* Now produce a checksum */
  set_32_sl(&patcharea->checksum, 0);

  csum = LDLINUX_MAGIC;
  for (i = 0, wp = (uint32_t *)syslinux_ldlinux; i < dw; i++, wp++)
    csum -= get_32_sl(wp);		/* Negative checksum */

  set_32_sl(&patcharea->checksum, csum);
=======
    unsigned char *patcharea, *p;
    int nsect = (syslinux_ldlinux_len + 511) >> 9;
    uint32_t csum;
    int i, dw;

    if (nsectors < nsect)
	return -1;

    /* Patch in options, as appropriate */
    if (stupid) {
	/* Access only one sector at a time */
	set_16(syslinux_bootsect + 0x1FC, 1);
    }

    i = get_16(syslinux_bootsect + 0x1FE);
    if (raid_mode)
	set_16(syslinux_bootsect + i, 0x18CD);	/* INT 18h */
    set_16(syslinux_bootsect + 0x1FE, 0xAA55);

    /* First sector need pointer in boot sector */
    set_32(syslinux_bootsect + 0x1F8, *sectors++);
    nsect--;

    /* Search for LDLINUX_MAGIC to find the patch area */
    for (p = syslinux_ldlinux; get_32(p) != LDLINUX_MAGIC; p += 4) ;
    patcharea = p + 8;

    /* Set up the totals */
    dw = syslinux_ldlinux_len >> 2;	/* COMPLETE dwords! */
    set_16(patcharea, dw);
    set_16(patcharea + 2, nsect);	/* Does not include the first sector! */

    /* Set the sector pointers */
    p = patcharea + 8;

    memset(p, 0, 64 * 4);
    while (nsect--) {
	set_32(p, *sectors++);
	p += 4;
    }

    /* Now produce a checksum */
    set_32(patcharea + 4, 0);

    csum = LDLINUX_MAGIC;
    for (i = 0, p = syslinux_ldlinux; i < dw; i++, p += 4)
	csum -= get_32(p);	/* Negative checksum */

    set_32(patcharea + 4, csum);
>>>>>>> 8833b1c3

  return rv;
}<|MERGE_RESOLUTION|>--- conflicted
+++ resolved
@@ -25,127 +25,14 @@
 #include "syslinux.h"
 #include "syslxint.h"
 
-<<<<<<< HEAD
 #define sbs ((struct boot_sector *)syslinux_bootsect)
 
 void syslinux_make_bootsect(void *bs)
 {
-  struct boot_sector *bootsect = bs;
-
-  memcpy(&bootsect->bsHead, &sbs->bsHead, bsHeadLen);
-  memcpy(&bootsect->bsCode, &sbs->bsCode, bsCodeLen);
-=======
-#define LDLINUX_MAGIC	0x3eb202fe
-
-enum bs_offsets {
-    bsJump = 0x00,
-    bsOemName = 0x03,
-    bsBytesPerSec = 0x0b,
-    bsSecPerClust = 0x0d,
-    bsResSectors = 0x0e,
-    bsFATs = 0x10,
-    bsRootDirEnts = 0x11,
-    bsSectors = 0x13,
-    bsMedia = 0x15,
-    bsFATsecs = 0x16,
-    bsSecPerTrack = 0x18,
-    bsHeads = 0x1a,
-    bsHiddenSecs = 0x1c,
-    bsHugeSectors = 0x20,
-
-    /* FAT12/16 only */
-    bs16DriveNumber = 0x24,
-    bs16Reserved1 = 0x25,
-    bs16BootSignature = 0x26,
-    bs16VolumeID = 0x27,
-    bs16VolumeLabel = 0x2b,
-    bs16FileSysType = 0x36,
-    bs16Code = 0x3e,
-
-    /* FAT32 only */
-    bs32FATSz32 = 36,
-    bs32ExtFlags = 40,
-    bs32FSVer = 42,
-    bs32RootClus = 44,
-    bs32FSInfo = 48,
-    bs32BkBootSec = 50,
-    bs32Reserved = 52,
-    bs32DriveNumber = 64,
-    bs32Reserved1 = 65,
-    bs32BootSignature = 66,
-    bs32VolumeID = 67,
-    bs32VolumeLabel = 71,
-    bs32FileSysType = 82,
-    bs32Code = 90,
-
-    bsSignature = 0x1fe
-};
-
-#define bsHead      bsJump
-#define bsHeadLen   (bsOemName-bsHead)
-#define bsCode	    bs32Code	/* The common safe choice */
-#define bsCodeLen   (bsSignature-bs32Code)
-
-/*
- * Access functions for littleendian numbers, possibly misaligned.
- */
-static inline uint8_t get_8(const unsigned char *p)
-{
-    return *(const uint8_t *)p;
-}
-
-static inline uint16_t get_16(const unsigned char *p)
-{
-#if defined(__i386__) || defined(__x86_64__)
-    /* Littleendian and unaligned-capable */
-    return *(const uint16_t *)p;
-#else
-    return (uint16_t) p[0] + ((uint16_t) p[1] << 8);
-#endif
-}
-
-static inline uint32_t get_32(const unsigned char *p)
-{
-#if defined(__i386__) || defined(__x86_64__)
-    /* Littleendian and unaligned-capable */
-    return *(const uint32_t *)p;
-#else
-    return (uint32_t) p[0] + ((uint32_t) p[1] << 8) +
-	((uint32_t) p[2] << 16) + ((uint32_t) p[3] << 24);
-#endif
-}
-
-static inline void set_16(unsigned char *p, uint16_t v)
-{
-#if defined(__i386__) || defined(__x86_64__)
-    /* Littleendian and unaligned-capable */
-    *(uint16_t *) p = v;
-#else
-    p[0] = (v & 0xff);
-    p[1] = ((v >> 8) & 0xff);
-#endif
-}
-
-static inline void set_32(unsigned char *p, uint32_t v)
-{
-#if defined(__i386__) || defined(__x86_64__)
-    /* Littleendian and unaligned-capable */
-    *(uint32_t *) p = v;
-#else
-    p[0] = (v & 0xff);
-    p[1] = ((v >> 8) & 0xff);
-    p[2] = ((v >> 16) & 0xff);
-    p[3] = ((v >> 24) & 0xff);
-#endif
-}
-
-void syslinux_make_bootsect(void *bs)
-{
-    unsigned char *bootsect = bs;
-
-    memcpy(bootsect + bsHead, syslinux_bootsect + bsHead, bsHeadLen);
-    memcpy(bootsect + bsCode, syslinux_bootsect + bsCode, bsCodeLen);
->>>>>>> 8833b1c3
+    struct boot_sector *bootsect = bs;
+
+    memcpy(&bootsect->bsHead, &sbs->bsHead, bsHeadLen);
+    memcpy(&bootsect->bsCode, &sbs->bsCode, bsCodeLen);
 }
 
 /*
@@ -154,121 +41,42 @@
  */
 const char *syslinux_check_bootsect(const void *bs)
 {
-<<<<<<< HEAD
-  int veryold;
-  int sectorsize;
-  long long sectors, fatsectors, dsectors;
-  long long clusters;
-  int rootdirents, clustersize;
-  const struct boot_sector *sectbuf = bs;
-
-  veryold = 0;
-
-  /* Must be 0xF0 or 0xF8..0xFF */
-  if ( get_8(&sectbuf->bsMedia) != 0xF0 &&
-       get_8(&sectbuf->bsMedia) < 0xF8 )
-    goto invalid;
-
-  sectorsize = get_16(&sectbuf->bsBytesPerSec);
-  if ( sectorsize == SECTOR_SIZE )
-    ; /* ok */
-  else if ( sectorsize >= 512 && sectorsize <= 4096 &&
-	    (sectorsize & (sectorsize-1)) == 0 )
-    return "unsupported sectors size";
-  else
-    goto invalid;
-
-  clustersize = get_8(&sectbuf->bsSecPerClust);
-  if ( clustersize == 0 || (clustersize & (clustersize-1)) )
-    goto invalid;		/* Must be nonzero and a power of 2 */
-
-  sectors = get_16(&sectbuf->bsSectors);
-  sectors = sectors ? sectors : get_32(&sectbuf->bsHugeSectors);
-
-  dsectors = sectors - get_16(&sectbuf->bsResSectors);
-
-  fatsectors = get_16(&sectbuf->bsFATsecs);
-  fatsectors = fatsectors ? fatsectors : get_32(&sectbuf->bs32.FATSz32);
-  fatsectors *= get_8(&sectbuf->bsFATs);
-  dsectors -= fatsectors;
-
-  rootdirents = get_16(&sectbuf->bsRootDirEnts);
-  dsectors -= (rootdirents+sectorsize/32-1)/sectorsize;
-
-  if ( dsectors < 0 || fatsectors == 0 )
-    goto invalid;
-
-  clusters = dsectors/clustersize;
-
-  if ( clusters < 0xFFF5 ) {
-    /* FAT12 or FAT16 */
-
-    if ( !get_16(&sectbuf->bsFATsecs) )
-      goto invalid;
-
-    if ( get_8(&sectbuf->bs16.BootSignature) == 0x29 ) {
-      if ( !memcmp(&sectbuf->bs16.FileSysType, "FAT12   ", 8) ) {
-	if ( clusters >= 0xFF5 )
-	  return "more than 4084 clusters but claims FAT12";
-      } else if ( !memcmp(&sectbuf->bs16.FileSysType, "FAT16   ", 8) ) {
-	if ( clusters < 0xFF5 )
-	  return "less than 4084 clusters but claims FAT16";
-      } else if ( memcmp(&sectbuf->bs16.FileSysType, "FAT     ", 8) ) {
-	static char fserr[] = "filesystem type \"????????\" not supported";
-	memcpy(fserr+17, &sectbuf->bs16.FileSysType, 8);
-	return fserr;
-      }
-    }
-  } else if ( clusters < 0x0FFFFFF5 ) {
-    /* FAT32 */
-    /* Moving the FileSysType and BootSignature was a lovely stroke of M$ idiocy */
-    if ( get_8(&sectbuf->bs32.BootSignature) != 0x29 ||
-	 memcmp(&sectbuf->bs32.FileSysType, "FAT32   ", 8) )
-      goto invalid;
-  } else {
-    goto invalid;
-  }
-
-  return NULL;
-
- invalid:
-  return "this doesn't look like a valid FAT filesystem";
-=======
     int veryold;
     int sectorsize;
     long long sectors, fatsectors, dsectors;
     long long clusters;
     int rootdirents, clustersize;
-    const unsigned char *sectbuf = bs;
+    const struct boot_sector *sectbuf = bs;
 
     veryold = 0;
 
     /* Must be 0xF0 or 0xF8..0xFF */
-    if (get_8(sectbuf + bsMedia) != 0xF0 && get_8(sectbuf + bsMedia) < 0xF8)
-	goto invalid;
-
-    sectorsize = get_16(sectbuf + bsBytesPerSec);
-    if (sectorsize == 512) ;	/* ok */
-    else if (sectorsize == 1024 || sectorsize == 2048 || sectorsize == 4096)
-	return "only 512-byte sectors are supported";
+    if (get_8(&sectbuf->bsMedia) != 0xF0 && get_8(&sectbuf->bsMedia) < 0xF8)
+	goto invalid;
+
+    sectorsize = get_16(&sectbuf->bsBytesPerSec);
+    if (sectorsize == SECTOR_SIZE) ;	/* ok */
+    else if (sectorsize >= 512 && sectorsize <= 4096 &&
+	     (sectorsize & (sectorsize - 1)) == 0)
+	return "unsupported sectors size";
     else
 	goto invalid;
 
-    clustersize = get_8(sectbuf + bsSecPerClust);
+    clustersize = get_8(&sectbuf->bsSecPerClust);
     if (clustersize == 0 || (clustersize & (clustersize - 1)))
 	goto invalid;		/* Must be nonzero and a power of 2 */
 
-    sectors = get_16(sectbuf + bsSectors);
-    sectors = sectors ? sectors : get_32(sectbuf + bsHugeSectors);
-
-    dsectors = sectors - get_16(sectbuf + bsResSectors);
-
-    fatsectors = get_16(sectbuf + bsFATsecs);
-    fatsectors = fatsectors ? fatsectors : get_32(sectbuf + bs32FATSz32);
-    fatsectors *= get_8(sectbuf + bsFATs);
+    sectors = get_16(&sectbuf->bsSectors);
+    sectors = sectors ? sectors : get_32(&sectbuf->bsHugeSectors);
+
+    dsectors = sectors - get_16(&sectbuf->bsResSectors);
+
+    fatsectors = get_16(&sectbuf->bsFATsecs);
+    fatsectors = fatsectors ? fatsectors : get_32(&sectbuf->bs32.FATSz32);
+    fatsectors *= get_8(&sectbuf->bsFATs);
     dsectors -= fatsectors;
 
-    rootdirents = get_16(sectbuf + bsRootDirEnts);
+    rootdirents = get_16(&sectbuf->bsRootDirEnts);
     dsectors -= (rootdirents + sectorsize / 32 - 1) / sectorsize;
 
     if (dsectors < 0 || fatsectors == 0)
@@ -279,28 +87,28 @@
     if (clusters < 0xFFF5) {
 	/* FAT12 or FAT16 */
 
-	if (!get_16(sectbuf + bsFATsecs))
+	if (!get_16(&sectbuf->bsFATsecs))
 	    goto invalid;
 
-	if (get_8(sectbuf + bs16BootSignature) == 0x29) {
-	    if (!memcmp(sectbuf + bs16FileSysType, "FAT12   ", 8)) {
+	if (get_8(&sectbuf->bs16.BootSignature) == 0x29) {
+	    if (!memcmp(&sectbuf->bs16.FileSysType, "FAT12   ", 8)) {
 		if (clusters >= 0xFF5)
 		    return "more than 4084 clusters but claims FAT12";
-	    } else if (!memcmp(sectbuf + bs16FileSysType, "FAT16   ", 8)) {
+	    } else if (!memcmp(&sectbuf->bs16.FileSysType, "FAT16   ", 8)) {
 		if (clusters < 0xFF5)
 		    return "less than 4084 clusters but claims FAT16";
-	    } else if (memcmp(sectbuf + bs16FileSysType, "FAT     ", 8)) {
+	    } else if (memcmp(&sectbuf->bs16.FileSysType, "FAT     ", 8)) {
 		static char fserr[] =
 		    "filesystem type \"????????\" not supported";
-		memcpy(fserr + 17, sectbuf + bs16FileSysType, 8);
+		memcpy(fserr + 17, &sectbuf->bs16.FileSysType, 8);
 		return fserr;
 	    }
 	}
     } else if (clusters < 0x0FFFFFF5) {
 	/* FAT32 */
 	/* Moving the FileSysType and BootSignature was a lovely stroke of M$ idiocy */
-	if (get_8(sectbuf + bs32BootSignature) != 0x29 ||
-	    memcmp(sectbuf + bs32FileSysType, "FAT32   ", 8))
+	if (get_8(&sectbuf->bs32.BootSignature) != 0x29 ||
+	    memcmp(&sectbuf->bs32.FileSysType, "FAT32   ", 8))
 	    goto invalid;
     } else {
 	goto invalid;
@@ -310,7 +118,6 @@
 
 invalid:
     return "this doesn't look like a valid FAT filesystem";
->>>>>>> 8833b1c3
 }
 
 /*
@@ -323,69 +130,70 @@
 
 extern uint16_t ldlinux_seg;	/* Defined in dos/syslinux.c */
 
-static inline __attribute__((const)) uint16_t ds(void)
-{
-  uint16_t v;
-  asm("movw %%ds,%0" : "=rm" (v));
-  return v;
+static inline __attribute__ ((const))
+uint16_t ds(void)
+{
+    uint16_t v;
+asm("movw %%ds,%0":"=rm"(v));
+    return v;
 }
 
 static inline void *set_fs(const void *p)
 {
-  uint16_t seg;
-
-  seg = ldlinux_seg + ((size_t)p >> 4);
-  asm volatile("movw %0,%%fs" : : "rm" (seg));
-  return (void *)((size_t)p & 0xf);
-}
-
-#if 0	/* unused */
-static __noinline uint8_t get_8_sl(const uint8_t *p)
-{
-  uint8_t v;
-
-  p = set_fs(p);
-  asm volatile("movb %%fs:%1,%0" : "=q" (v) : "m" (*p));
-  return v;
+    uint16_t seg;
+
+    seg = ldlinux_seg + ((size_t) p >> 4);
+    asm volatile ("movw %0,%%fs"::"rm" (seg));
+    return (void *)((size_t) p & 0xf);
+}
+
+#if 0				/* unused */
+static __noinline uint8_t get_8_sl(const uint8_t * p)
+{
+    uint8_t v;
+
+    p = set_fs(p);
+    asm volatile ("movb %%fs:%1,%0":"=q" (v):"m"(*p));
+    return v;
 }
 #endif
 
-static __noinline uint16_t get_16_sl(const uint16_t *p)
-{
-  uint16_t v;
-
-  p = set_fs(p);
-  asm volatile("movw %%fs:%1,%0" : "=r" (v) : "m" (*p));
-  return v;
-}
-
-static __noinline uint32_t get_32_sl(const uint32_t *p)
-{
-  uint32_t v;
-
-  p = set_fs(p);
-  asm volatile("movl %%fs:%1,%0" : "=r" (v) : "m" (*p));
-  return v;
-}
-
-#if 0 /* unused */
-static __noinline void set_8_sl(uint8_t *p, uint8_t v)
-{
-  p = set_fs(p);
-  asm volatile("movb %1,%%fs:%0" : "=m" (*p) : "qi" (v));
+static __noinline uint16_t get_16_sl(const uint16_t * p)
+{
+    uint16_t v;
+
+    p = set_fs(p);
+    asm volatile ("movw %%fs:%1,%0":"=r" (v):"m"(*p));
+    return v;
+}
+
+static __noinline uint32_t get_32_sl(const uint32_t * p)
+{
+    uint32_t v;
+
+    p = set_fs(p);
+    asm volatile ("movl %%fs:%1,%0":"=r" (v):"m"(*p));
+    return v;
+}
+
+#if 0				/* unused */
+static __noinline void set_8_sl(uint8_t * p, uint8_t v)
+{
+    p = set_fs(p);
+    asm volatile ("movb %1,%%fs:%0":"=m" (*p):"qi"(v));
 }
 #endif
 
-static __noinline void set_16_sl(uint16_t *p, uint16_t v)
-{
-  p = set_fs(p);
-  asm volatile("movw %1,%%fs:%0" : "=m" (*p) : "ri" (v));
-}
-
-static __noinline void set_32_sl(uint32_t *p, uint32_t v)
-{
-  p = set_fs(p);
-  asm volatile("movl %1,%%fs:%0" : "=m" (*p) : "ri" (v));
+static __noinline void set_16_sl(uint16_t * p, uint16_t v)
+{
+    p = set_fs(p);
+    asm volatile ("movw %1,%%fs:%0":"=m" (*p):"ri"(v));
+}
+
+static __noinline void set_32_sl(uint32_t * p, uint32_t v)
+{
+    p = set_fs(p);
+    asm volatile ("movl %1,%%fs:%0":"=m" (*p):"ri"(v));
 }
 
 #else
@@ -414,68 +222,11 @@
 int syslinux_patch(const uint32_t * sectors, int nsectors,
 		   int stupid, int raid_mode)
 {
-<<<<<<< HEAD
-  struct patch_area *patcharea;
-  uint32_t *wp;
-  int nsect = (syslinux_ldlinux_len+511) >> 9;
-  uint32_t csum;
-  int i, dw, nptrs, rv;
-
-  if ( nsectors < nsect )
-    return -1;
-
-  /* Patch in options, as appropriate */
-  if (stupid) {
-    /* Access only one sector at a time */
-    set_16(&sbs->MaxTransfer, 1);
-  }
-
-  i = get_16(&sbs->bsSignature);
-  if (raid_mode)
-    set_16((uint16_t *)((char *)sbs+i), 0x18CD); /* INT 18h */
-  set_16(&sbs->bsSignature, 0xAA55);
-
-  /* First sector need pointer in boot sector */
-  set_32(&sbs->NextSector, *sectors++);
-
-  /* Search for LDLINUX_MAGIC to find the patch area */
-  for (wp = (uint32_t *)syslinux_ldlinux; get_32_sl(wp) != LDLINUX_MAGIC; wp++)
-    ;
-  patcharea = (struct patch_area *)wp;
-
-  /* Set up the totals */
-  dw = syslinux_ldlinux_len >> 2;	/* COMPLETE dwords, excluding ADV */
-  set_16_sl(&patcharea->data_sectors, nsect); /* Not including ADVs */
-  set_16_sl(&patcharea->adv_sectors, 0);	   /* ADVs not supported yet */
-  set_32_sl(&patcharea->dwords, dw);
-  set_32_sl(&patcharea->currentdir, 0);
-
-  /* Set the sector pointers */
-  wp = (uint32_t *)((char *)syslinux_ldlinux+get_16_sl(&patcharea->secptroffset));
-  nptrs = get_16_sl(&patcharea->secptrcnt);
-
-  while (nsect--) {
-    set_32_sl(wp++, *sectors++);
-    nptrs--;
-  }
-  while (nptrs--)
-    set_32_sl(wp++, 0);
-
-  rv = (char *)wp - (char *)syslinux_ldlinux;
-
-  /* Now produce a checksum */
-  set_32_sl(&patcharea->checksum, 0);
-
-  csum = LDLINUX_MAGIC;
-  for (i = 0, wp = (uint32_t *)syslinux_ldlinux; i < dw; i++, wp++)
-    csum -= get_32_sl(wp);		/* Negative checksum */
-
-  set_32_sl(&patcharea->checksum, csum);
-=======
-    unsigned char *patcharea, *p;
+    struct patch_area *patcharea;
+    uint32_t *wp;
     int nsect = (syslinux_ldlinux_len + 511) >> 9;
     uint32_t csum;
-    int i, dw;
+    int i, dw, nptrs, rv;
 
     if (nsectors < nsect)
 	return -1;
@@ -483,45 +234,51 @@
     /* Patch in options, as appropriate */
     if (stupid) {
 	/* Access only one sector at a time */
-	set_16(syslinux_bootsect + 0x1FC, 1);
+	set_16(&sbs->MaxTransfer, 1);
     }
 
-    i = get_16(syslinux_bootsect + 0x1FE);
+    i = get_16(&sbs->bsSignature);
     if (raid_mode)
-	set_16(syslinux_bootsect + i, 0x18CD);	/* INT 18h */
-    set_16(syslinux_bootsect + 0x1FE, 0xAA55);
+	set_16((uint16_t *) ((char *)sbs + i), 0x18CD);	/* INT 18h */
+    set_16(&sbs->bsSignature, 0xAA55);
 
     /* First sector need pointer in boot sector */
-    set_32(syslinux_bootsect + 0x1F8, *sectors++);
-    nsect--;
+    set_32(&sbs->NextSector, *sectors++);
 
     /* Search for LDLINUX_MAGIC to find the patch area */
-    for (p = syslinux_ldlinux; get_32(p) != LDLINUX_MAGIC; p += 4) ;
-    patcharea = p + 8;
+    for (wp = (uint32_t *) syslinux_ldlinux; get_32_sl(wp) != LDLINUX_MAGIC;
+	 wp++) ;
+    patcharea = (struct patch_area *)wp;
 
     /* Set up the totals */
-    dw = syslinux_ldlinux_len >> 2;	/* COMPLETE dwords! */
-    set_16(patcharea, dw);
-    set_16(patcharea + 2, nsect);	/* Does not include the first sector! */
+    dw = syslinux_ldlinux_len >> 2;	/* COMPLETE dwords, excluding ADV */
+    set_16_sl(&patcharea->data_sectors, nsect);	/* Not including ADVs */
+    set_16_sl(&patcharea->adv_sectors, 0);	/* ADVs not supported yet */
+    set_32_sl(&patcharea->dwords, dw);
+    set_32_sl(&patcharea->currentdir, 0);
 
     /* Set the sector pointers */
-    p = patcharea + 8;
-
-    memset(p, 0, 64 * 4);
+    wp = (uint32_t *) ((char *)syslinux_ldlinux +
+		       get_16_sl(&patcharea->secptroffset));
+    nptrs = get_16_sl(&patcharea->secptrcnt);
+
     while (nsect--) {
-	set_32(p, *sectors++);
-	p += 4;
+	set_32_sl(wp++, *sectors++);
+	nptrs--;
     }
+    while (nptrs--)
+	set_32_sl(wp++, 0);
+
+    rv = (char *)wp - (char *)syslinux_ldlinux;
 
     /* Now produce a checksum */
-    set_32(patcharea + 4, 0);
+    set_32_sl(&patcharea->checksum, 0);
 
     csum = LDLINUX_MAGIC;
-    for (i = 0, p = syslinux_ldlinux; i < dw; i++, p += 4)
-	csum -= get_32(p);	/* Negative checksum */
-
-    set_32(patcharea + 4, csum);
->>>>>>> 8833b1c3
-
-  return rv;
+    for (i = 0, wp = (uint32_t *) syslinux_ldlinux; i < dw; i++, wp++)
+	csum -= get_32_sl(wp);	/* Negative checksum */
+
+    set_32_sl(&patcharea->checksum, csum);
+
+    return rv;
 }