--- conflicted
+++ resolved
@@ -18,93 +18,62 @@
 /*
  * Access functions for littleendian numbers, possibly misaligned.
  */
-static inline uint8_t get_8(const uint8_t *p)
+static inline uint8_t get_8(const uint8_t * p)
 {
-<<<<<<< HEAD
-  return *p;
-=======
-    return *(const uint8_t *)p;
->>>>>>> 8833b1c3
+    return *p;
 }
 
-static inline uint16_t get_16(const uint16_t *p)
+static inline uint16_t get_16(const uint16_t * p)
 {
 #if defined(__i386__) || defined(__x86_64__)
-<<<<<<< HEAD
-  /* Littleendian and unaligned-capable */
-  return *p;
+    /* Littleendian and unaligned-capable */
+    return *p;
 #else
-  const uint8_t *pp = (const uint8_t *)p;
-  return (uint16_t)pp[0] + ((uint16_t)pp[1] << 8);
-=======
-    /* Littleendian and unaligned-capable */
-    return *(const uint16_t *)p;
-#else
-    return (uint16_t) p[0] + ((uint16_t) p[1] << 8);
->>>>>>> 8833b1c3
+    const uint8_t *pp = (const uint8_t *)p;
+    return (uint16_t) pp[0] + ((uint16_t) pp[1] << 8);
 #endif
 }
 
-static inline uint32_t get_32(const uint32_t *p)
+static inline uint32_t get_32(const uint32_t * p)
 {
 #if defined(__i386__) || defined(__x86_64__)
-<<<<<<< HEAD
-  /* Littleendian and unaligned-capable */
-  return *p;
+    /* Littleendian and unaligned-capable */
+    return *p;
 #else
-  const uint8_t *pp = (const uint8_t *)p;
-  return (uint32_t)pp[0] + ((uint32_t)pp[1] << 8) +
-    ((uint32_t)pp[2] << 16) + ((uint32_t)pp[3] << 24);
-=======
-    /* Littleendian and unaligned-capable */
-    return *(const uint32_t *)p;
-#else
-    return (uint32_t) p[0] + ((uint32_t) p[1] << 8) +
-	((uint32_t) p[2] << 16) + ((uint32_t) p[3] << 24);
->>>>>>> 8833b1c3
+    const uint8_t *pp = (const uint8_t *)p;
+    return (uint32_t) pp[0] + ((uint32_t) pp[1] << 8) +
+	((uint32_t) pp[2] << 16) + ((uint32_t) pp[3] << 24);
 #endif
 }
 
-static inline void set_8(uint8_t *p, uint8_t v)
+static inline void set_8(uint8_t * p, uint8_t v)
 {
-  *p = v;
+    *p = v;
 }
 
-static inline void set_16(uint16_t *p, uint16_t v)
+static inline void set_16(uint16_t * p, uint16_t v)
 {
 #if defined(__i386__) || defined(__x86_64__)
     /* Littleendian and unaligned-capable */
     *(uint16_t *) p = v;
 #else
-<<<<<<< HEAD
-  uint8_t *pp = (uint8_t *)p;
-  pp[0] = (v & 0xff);
-  pp[1] = ((v >> 8) & 0xff);
-=======
-    p[0] = (v & 0xff);
-    p[1] = ((v >> 8) & 0xff);
->>>>>>> 8833b1c3
+    uint8_t *pp = (uint8_t *) p;
+    pp[0] = (v & 0xff);
+    pp[1] = ((v >> 8) & 0xff);
 #endif
 }
 
-static inline void set_32(uint32_t *p, uint32_t v)
+static inline void set_32(uint32_t * p, uint32_t v)
 {
 #if defined(__i386__) || defined(__x86_64__)
     /* Littleendian and unaligned-capable */
     *(uint32_t *) p = v;
 #else
-<<<<<<< HEAD
-  uint8_t *pp = (uint8_t *)p;
-  pp[0] = (v & 0xff);
-  pp[1] = ((v >> 8) & 0xff);
-  pp[2] = ((v >> 16) & 0xff);
-  pp[3] = ((v >> 24) & 0xff);
-=======
-    p[0] = (v & 0xff);
-    p[1] = ((v >> 8) & 0xff);
-    p[2] = ((v >> 16) & 0xff);
-    p[3] = ((v >> 24) & 0xff);
->>>>>>> 8833b1c3
+    uint8_t *pp = (uint8_t *) p;
+    pp[0] = (v & 0xff);
+    pp[1] = ((v >> 8) & 0xff);
+    pp[2] = ((v >> 16) & 0xff);
+    pp[3] = ((v >> 24) & 0xff);
 #endif
 }
 
@@ -112,65 +81,65 @@
 
 /* Patch area for disk-based installers */
 struct patch_area {
-  uint32_t magic;		/* LDLINUX_MAGIC */
-  uint32_t instance;		/* Per-version value */
-  uint16_t data_sectors;
-  uint16_t adv_sectors;
-  uint32_t dwords;
-  uint32_t checksum;
-  uint32_t currentdir;
-  uint16_t secptroffset;
-  uint16_t secptrcnt;
+    uint32_t magic;		/* LDLINUX_MAGIC */
+    uint32_t instance;		/* Per-version value */
+    uint16_t data_sectors;
+    uint16_t adv_sectors;
+    uint32_t dwords;
+    uint32_t checksum;
+    uint32_t currentdir;
+    uint16_t secptroffset;
+    uint16_t secptrcnt;
 };
 
   /* FAT bootsector format, also used by other disk-based derivatives */
 struct boot_sector {
-  uint8_t	bsJump[3];
-  char		bsOemName[8];
-  uint16_t	bsBytesPerSec;
-  uint8_t	bsSecPerClust;
-  uint16_t	bsResSectors;
-  uint8_t	bsFATs;
-  uint16_t	bsRootDirEnts;
-  uint16_t	bsSectors;
-  uint8_t	bsMedia;
-  uint16_t	bsFATsecs;
-  uint16_t	bsSecPerTrack;
-  uint16_t	bsHeads;
-  uint32_t	bsHiddenSecs;
-  uint32_t	bsHugeSectors;
+    uint8_t bsJump[3];
+    char bsOemName[8];
+    uint16_t bsBytesPerSec;
+    uint8_t bsSecPerClust;
+    uint16_t bsResSectors;
+    uint8_t bsFATs;
+    uint16_t bsRootDirEnts;
+    uint16_t bsSectors;
+    uint8_t bsMedia;
+    uint16_t bsFATsecs;
+    uint16_t bsSecPerTrack;
+    uint16_t bsHeads;
+    uint32_t bsHiddenSecs;
+    uint32_t bsHugeSectors;
 
-  union {
-    struct {
-      uint8_t	DriveNumber;
-      uint8_t	Reserved1;
-      uint8_t	BootSignature;
-      uint32_t	VolumeID;
-      char	VolumeLabel[11];
-      char	FileSysType[8];
-      uint8_t	Code[442];
-    }  __attribute__((packed)) bs16;
-    struct {
-      uint32_t	FATSz32;
-      uint16_t	ExtFlags;
-      uint16_t	FSVer;
-      uint32_t	RootClus;
-      uint16_t	FSInfo;
-      uint16_t	BkBootSec;
-      uint8_t	DriveNumber;
-      uint8_t	Reserved1;
-      uint8_t	BootSignature;
-      uint32_t	VolumeID;
-      char	VolumeLabel[11];
-      char	FileSysType[8];
-      uint8_t	Code[414];
-    } __attribute__((packed)) bs32;
-  } __attribute__((packed));
+    union {
+	struct {
+	    uint8_t DriveNumber;
+	    uint8_t Reserved1;
+	    uint8_t BootSignature;
+	    uint32_t VolumeID;
+	    char VolumeLabel[11];
+	    char FileSysType[8];
+	    uint8_t Code[442];
+	} __attribute__ ((packed)) bs16;
+	struct {
+	    uint32_t FATSz32;
+	    uint16_t ExtFlags;
+	    uint16_t FSVer;
+	    uint32_t RootClus;
+	    uint16_t FSInfo;
+	    uint16_t BkBootSec;
+	    uint8_t DriveNumber;
+	    uint8_t Reserved1;
+	    uint8_t BootSignature;
+	    uint32_t VolumeID;
+	    char VolumeLabel[11];
+	    char FileSysType[8];
+	    uint8_t Code[414];
+	} __attribute__ ((packed)) bs32;
+    } __attribute__ ((packed));
 
-  uint32_t	NextSector;	/* Pointer to the first unused sector */
-  uint16_t	MaxTransfer;	/* Max sectors per transfer */
-  uint16_t	bsSignature;
-} __attribute__((packed));
+    uint32_t NextSector;	/* Pointer to the first unused sector */
+    uint16_t MaxTransfer;	/* Max sectors per transfer */
+    uint16_t bsSignature;
+} __attribute__ ((packed));
 
 #define bsHead      bsJump
 #define bsHeadLen   offsetof(struct boot_sector, bsOemName)
