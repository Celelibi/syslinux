/* ----------------------------------------------------------------------- *
 *
 *   Copyright 2007-2008 H. Peter Anvin - All Rights Reserved
 *
 *   This program is free software; you can redistribute it and/or modify
 *   it under the terms of the GNU General Public License as published by
 *   the Free Software Foundation, Inc., 53 Temple Place Ste 330,
 *   Boston MA 02111-1307, USA; either version 2 of the License, or
 *   (at your option) any later version; incorporated herein by reference.
 *
 * ----------------------------------------------------------------------- */

/*
 * setadv.c
 *
 * (Over)write a data item in the auxilliary data vector.  To
 * delete an item, set its length to zero.
 *
 * Return 0 on success, -1 on error, and set errno.
 *
 */

#include <string.h>
#include <errno.h>
#include "syslxint.h"

unsigned char syslinux_adv[2 * ADV_SIZE];

#define ADV_MAGIC1	0x5a2d2fa5	/* Head signature */
#define ADV_MAGIC2	0xa3041767	/* Total checksum */
#define ADV_MAGIC3	0xdd28bf64	/* Tail signature */

static void cleanup_adv(unsigned char *advbuf)
{
    int i;
    uint32_t csum;

<<<<<<< HEAD
  /* Make sure both copies agree, and update the checksum */
  set_32((uint32_t *)advbuf, ADV_MAGIC1);

  csum = ADV_MAGIC2;
  for (i = 8; i < ADV_SIZE-4; i += 4)
    csum -= get_32((uint32_t *)(advbuf+i));

  set_32((uint32_t *)(advbuf+4), csum);
  set_32((uint32_t *)(advbuf+ADV_SIZE-4), ADV_MAGIC3);
=======
    /* Make sure both copies agree, and update the checksum */
    set_32(advbuf, ADV_MAGIC1);

    csum = ADV_MAGIC2;
    for (i = 8; i < ADV_SIZE - 4; i += 4)
	csum -= get_32(advbuf + i);

    set_32(advbuf + 4, csum);
    set_32(advbuf + ADV_SIZE - 4, ADV_MAGIC3);
>>>>>>> 8833b1c3

    memcpy(advbuf + ADV_SIZE, advbuf, ADV_SIZE);
}

int syslinux_setadv(int tag, size_t size, const void *data)
{
    uint8_t *p;
    size_t left;
    uint8_t advtmp[ADV_SIZE];

    if ((unsigned)tag - 1 > 254) {
	errno = EINVAL;
	return -1;		/* Impossible tag value */
    }

    if (size > 255) {
	errno = ENOSPC;		/* Max 255 bytes for a data item */
	return -1;
    }

    left = ADV_LEN;
    p = advtmp;
    memcpy(p, syslinux_adv + 2 * 4, left);	/* Make working copy */

    while (left >= 2) {
	uint8_t ptag = p[0];
	size_t plen = p[1] + 2;

	if (ptag == ADV_END)
	    break;

	if (ptag == tag) {
	    /* Found our tag.  Delete it. */

	    if (plen >= left) {
		/* Entire remainder is our tag */
		break;
	    }
	    memmove(p, p + plen, left - plen);
	} else {
	    /* Not our tag */
	    if (plen > left)
		break;		/* Corrupt tag (overrun) - overwrite it */

	    left -= plen;
	    p += plen;
	}
    }

    /* Now (p, left) reflects the position to write in and how much space
       we have for our data. */

    if (size) {
	if (left < size + 2) {
	    errno = ENOSPC;	/* Not enough space for data */
	    return -1;
	}

	*p++ = tag;
	*p++ = size;
	memcpy(p, data, size);
	p += size;
	left -= size + 2;
    }

    memset(p, 0, left);

    /* If we got here, everything went OK, commit the write */
    memcpy(syslinux_adv + 2 * 4, advtmp, ADV_LEN);
    cleanup_adv(syslinux_adv);

    return 0;
}

void syslinux_reset_adv(unsigned char *advbuf)
{
    /* Create an all-zero ADV */
    memset(advbuf + 2 * 4, 0, ADV_LEN);
    cleanup_adv(advbuf);
}

static int adv_consistent(const unsigned char *p)
{
    int i;
    uint32_t csum;

<<<<<<< HEAD
  if (get_32((uint32_t *)p) != ADV_MAGIC1 ||
      get_32((uint32_t *)(p+ADV_SIZE-4)) != ADV_MAGIC3)
    return 0;

  csum = 0;
  for (i = 4; i < ADV_SIZE-4; i += 4)
    csum += get_32((uint32_t *)(p+i));
=======
    if (get_32(p) != ADV_MAGIC1 || get_32(p + ADV_SIZE - 4) != ADV_MAGIC3)
	return 0;

    csum = 0;
    for (i = 4; i < ADV_SIZE - 4; i += 4)
	csum += get_32(p + i);
>>>>>>> 8833b1c3

    return csum == ADV_MAGIC2;
}

/*
 * Verify that an in-memory ADV is consistent, making the copies consistent.
 * If neither copy is OK, return -1 and call syslinux_reset_adv().
 */
int syslinux_validate_adv(unsigned char *advbuf)
{
    if (adv_consistent(advbuf + 0 * ADV_SIZE)) {
	memcpy(advbuf + ADV_SIZE, advbuf, ADV_SIZE);
	return 0;
    } else if (adv_consistent(advbuf + 1 * ADV_SIZE)) {
	memcpy(advbuf, advbuf + ADV_SIZE, ADV_SIZE);
	return 0;
    } else {
	syslinux_reset_adv(advbuf);
	return -1;
    }
}<|MERGE_RESOLUTION|>--- conflicted
+++ resolved
@@ -35,27 +35,15 @@
     int i;
     uint32_t csum;
 
-<<<<<<< HEAD
-  /* Make sure both copies agree, and update the checksum */
-  set_32((uint32_t *)advbuf, ADV_MAGIC1);
-
-  csum = ADV_MAGIC2;
-  for (i = 8; i < ADV_SIZE-4; i += 4)
-    csum -= get_32((uint32_t *)(advbuf+i));
-
-  set_32((uint32_t *)(advbuf+4), csum);
-  set_32((uint32_t *)(advbuf+ADV_SIZE-4), ADV_MAGIC3);
-=======
     /* Make sure both copies agree, and update the checksum */
-    set_32(advbuf, ADV_MAGIC1);
+    set_32((uint32_t *) advbuf, ADV_MAGIC1);
 
     csum = ADV_MAGIC2;
     for (i = 8; i < ADV_SIZE - 4; i += 4)
-	csum -= get_32(advbuf + i);
+	csum -= get_32((uint32_t *) (advbuf + i));
 
-    set_32(advbuf + 4, csum);
-    set_32(advbuf + ADV_SIZE - 4, ADV_MAGIC3);
->>>>>>> 8833b1c3
+    set_32((uint32_t *) (advbuf + 4), csum);
+    set_32((uint32_t *) (advbuf + ADV_SIZE - 4), ADV_MAGIC3);
 
     memcpy(advbuf + ADV_SIZE, advbuf, ADV_SIZE);
 }
@@ -142,22 +130,13 @@
     int i;
     uint32_t csum;
 
-<<<<<<< HEAD
-  if (get_32((uint32_t *)p) != ADV_MAGIC1 ||
-      get_32((uint32_t *)(p+ADV_SIZE-4)) != ADV_MAGIC3)
-    return 0;
-
-  csum = 0;
-  for (i = 4; i < ADV_SIZE-4; i += 4)
-    csum += get_32((uint32_t *)(p+i));
-=======
-    if (get_32(p) != ADV_MAGIC1 || get_32(p + ADV_SIZE - 4) != ADV_MAGIC3)
+    if (get_32((uint32_t *) p) != ADV_MAGIC1 ||
+	get_32((uint32_t *) (p + ADV_SIZE - 4)) != ADV_MAGIC3)
 	return 0;
 
     csum = 0;
     for (i = 4; i < ADV_SIZE - 4; i += 4)
-	csum += get_32(p + i);
->>>>>>> 8833b1c3
+	csum += get_32((uint32_t *) (p + i));
 
     return csum == ADV_MAGIC2;
 }
