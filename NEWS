Starting with 1.47, changes marked with SYSLINUX, PXELINUX, ISOLINUX
or EXTLINUX apply to that specific program only; other changes apply
to all derivatives.

Changes in 3.73:
	* Upgrade gPXE to release version 0.9.5.
	* Fix a number of build errors on various platforms.
	* Handle systems with E820 "extended attributes" per ACPI 3.
	  Someone "cleverly" decided to change the E820 spec in a
	  backwards-incompatible manner!
	* MEMDISK: default to "safeint".
	* Adopt the moniker "The Syslinux Project", standard proper
	  noun capitalization, to refer to the project as a whole.
	  Thus, reserve the all-caps "SYSLINUX" to refer to the FAT
	  loader.
	* mboot.c32: add "-solaris" option to pass DHCP information to
	  the Solaris kernel; required for automatic Solaris boot
	  without using Solaris' pxeboot program.
<<<<<<< HEAD
	* config.c32: trivial COM32 module to restart Syslinux with
	  another configuration file from the command line (equivalent
	  to the CONFIG command in the configuratin file.)
=======
	* New UI directive, which allows a more natural way to specify
	  a menu system (or not.)  With the UI directive specifying
	  the menu system, the DEFAULT directive can be used to select
	  the default entry inside the menus.
>>>>>>> c323eacd

Changes in 3.72:
	* Include the pxechain.com module from Jeffery Hutzelman at
	  Carnegie Mellon University.  This allows chaining another
	  PXE boot program while changing the DHCP packet passed to
	  it.
	* Reorganize the Makefile system.
	* Major PCI core cleanups and other source cleanup.
	* gPXE code updated.
	* Try to avoid memory-snooping attacks on passwords.  Note
	  that if someone has root on the box, they generally don't
	  need to compromise the boot loader...
	* ISOLINUX: fix crash when given a zero-length file.
	* sdi.c32: support gzipped SDI images.
	* ISOLINUX: support generating images which can be either
	  a CD-ROM or a hard disk (USB disk, etc.)  See
	  doc/isolinux.txt for more information.
	* Remote gdb support for COM32 modules; patch from Stefan
	  Hajnoczi.
	* Support beeps in F-key help in the simple menu system.
	* Tab display of labels, based on a patch from Sebastian
	  Herbszt.  Can be disabled with the NOCOMPLETE configuration
	  command.
	* "menu default" can now be specified after "menu begin", to
	  indicate that a specific submenu should be the default entry.

Changes in 3.71:
	* Workaround for a VESA BIOS which tries to make DOS system
	  calls(!!)
	* Simple menu: fix navigation around disabled entries
	  (or at least try to...)
	* EXTLINUX: proper error message when confused about mount
	  point.
	* MEMDISK: be smarter about incompletely disabled floppies in
	  the BIOS and about being the only floppy.
	* Optionally allow initrd to be specified on a separate line
	  rather than as part of the "append" line.  This is not
	  recommended, but apparently makes life easier for some
	  tools.
	* SYSLINUX: if no config file is present, set the current
	  directory to the root directory (Sebastian Herbszt).
	* chain.c32: option "hide" to support hiding and unhiding of
	  primary partitions on the boot drive with DOS, Win, or OS/2
	  partition types (01, 04, 06, 07, 0b, 0c, 0e).
	* Unbreak the KBDMAP command (broken in 3.70).
	* EXTLINUX: fix the handling of the ADV when using CBIOS.
	* ifcpu64.c32: simple COM32 module to select a 32- or 64-bit
	  kernel (and optionally 32-bit kernels with or without PAE.)
	  Eventually we want a scripting language for this
	  kind of stuff; a Lua module is under development.
	* Fix parsing of the SERIAL command without a baud rate
	  specified.
	* chain.c32: error out when try to boot an unbootable
	  partition.
	* SYSLINUX: when building the Win32 installer, search for
	  MinGW under a large number of possible names.

Changes in 3.70:
	* PXELINUX: Support enhanced capabilities when running on top
	  of gPXE (http://www.etherboot.org/).  In particular, support
	  URL-style syntax for filenames, and any protocol that gPXE
	  supports (except, currently, iSCSI and AoE.)  This feature
	  is currently highly experimental.
	* Substantial infrastructure changes to support files whose
	  length aren't known at open time (typically network
	  connections.)  Please note that the semantics of some of the
	  comboot APIs have changed slightly; please see doc/comboot.txt.
	* PXELINUX: We no longer require a TFTP server which supports
	  the tsize option for all transfers.
	* PXELINUX: Integrate with the gPXE source base; unified image
	  now included as "gpxelinux.0".
	* The source tree has been restructured; files that were
	  previously in the root have moved into the core, dos, gpxe,
	  and utils directories.
	* "make install", "make netinstall", and "make extbootinstall"
	  have been updated massively.  "make install-all" now installs
	  all three.
	* Change default dir for auxiliary files from
	  /usr/lib/syslinux to /usr/share/syslinux.
	* SYSLINUX: VFAT long filename support.
	* MEMDISK: Any image less than 4096K (4 MB) is treated as a
	  floppy disk.  The geometry-guessing code will recognize all
	  common extended formats, but it is still possible some very
	  exotic formats need geometry specification.  Large floppies
	  and very small harddisks still need explicit specification.
	* chain.c32: option "swap" to support swapping of BIOS drive
	  numbers.  This is necessary to boot certain operating systems
	  (DOS, Windows) from a secondary drive.
	* chain.c32: option "file=" to support loading a boot file from
	  the SYSLINUX filesystem instead of loading the boot sector
	  from the drive.
	* chain.c32: option "seg=" to control the load location.
	* chain.c32: option "ntldr=" as a shorthand for "seg=0x2000
	  file="; use this to load one of WinNT's loaders:

	  chain.c32 hd0 1 ntldr=/MiniNT/setupldr.bin

	  Note that the file needs to be in the SYSLINUX filesystem.
	* chain.32: options "freedos=" and "msdos="/"pcdos=" as
	  shorthands for "seg=0x60 file=" and "seg=0x70 file="
	  respectively; use this to load FreeDOS's kernel.sys, MS-DOS's
	  io.sys or PC-DOS's ibmbio.sys.
	* Change to the A20 algorithm which *MIGHT* help systems that
	  have systems which freeze when Syslinux is used with USB
	  keyboards.  Note that this has been hard do verify, so I
	  would greatly appreciate feedback on it.
	* Complex menu system: unbreak menus which has unnamed
	  submenus, like complex.c.
	* Fix newline on the serial port for some com32 modules.
	* chain.c32: support "boot" as the drive specification,
	  indicating the drive from which it was booted
	  (for syslinux/extlinux).
	* SYSLINUX/EXTLINUX: support "localboot" with the same feature
	  set as ISOLINUX.
	* Add an experimental MBR for GPT partition tables.
	* Use $(CC) when determining compile flags.
	* chain.c32: fix booting from logical partitions (Sergey
	  Vlasov.)

Changes in 3.63:
	* Fix errors in the PCI and DMI detection modules (Erwan Velu,
	  Sebastian Herbszt).
	* Fix host dependencies and other issues in the build system.
	* PXELINUX: Allow class E addresses as unicast.
	* sdi.c32: module to load Microsoft System Deployment Images.
	  For additional information, please see:
	    http://msdn2.microsoft.com/en-us/library/ms838543.aspx
	* EXTLINUX: Correct reading directories with deleted entries.
	* Shuffle library: correct the handling of certain geometries
	  (an upward move with source material blocking the move); as
	  required by sdi.c32 but theoretically possible for other
	  formats as well.
	* Add "make netinstall" to install /tftpboot.
	* Fix some documentation files that didn't get moved/renamed.

Changes in 3.62:
	* Clean up garbage after "aborted." message.
	* Clean up memdump.com filenames.
	* Support SHA256 and SHA512 encrypted passwords.
	* The shuffle library now can generate chained descriptors,
	  thus allowing pretty much arbitrarily complex memory maps.
	* Handle command lines up to 2047 characters, the current
	  Linux kernel limit.
	* vesamenu: support systems without linear framebuffer support
	  (sigh, what is this, 1993?) and 15-bit RGB modes.
	* Move the label storage (for the command-line interface) to
	  high memory, removing the size limit and freeing up 64K of
	  low memory.
	* Get rid of 4096-entry limit in the simple menu system.
	* New hierarchial submenu support: see MENU BEGIN, MENU END,
	  MENU GOTO in doc/menu.txt.
	* MENU QUIT allows creating a menu entry for returning to the
	  command line.
	* ISOLINUX: Work around bug in certain Adaptec BIOSes,
	  patch by Bruce Robson.
	* pngtopnm dependency removed from samples/ directory.
	* Text documentation files (in doc/) renamed *.doc -> *.txt.

Changes in 3.61:
	* EXTLINUX: fix crash when accessing an empty file.
	* elf.c32: If a PHDR segment is present, load it.
	* Fix SHA-1 and MD5 passwords.
	* ISOLINUX: fix booting when mastered without
	  mkisofs -boot-info-table (broken since 3.50, sigh...)
	* Handle BIOSes which emit multiple contiguous valid
	  memory regions in the e820 map.

Changes in 3.60:
	* Support for "auxilliary data vector", a small amount of
	  writable storage.  Currently only supported for EXTLINUX,
	  but the infrastructure is there for the other derivatives,
	  assuming a suitable storage location can be found.
	* EXTLINUX: boot-once support (--once, --clear-once, and
	  --reset-adv).
	* A command is now required to the EXTLINUX installer, i.e. at
	  least one of --install, --update, --once, --clear-once, or
	  --reset-adv.

Changes in 3.55:
	* PXELINUX: as per RFC 5071, PXELINUX no longer requires the
	  use of the magic cookie option (208) for unencapsulated
	  options.  Currently it does not require it for
	  vendor-encapsulated options (vendor-option-space) either,
	  but that MAY be reverted in the future if it causes
	  problems.
	* Documentation text files moved to a common "doc" directory;
	  man pages from the Debian project added to the "man"
	  directory.
	* Correct bug with self-overlapping memory areas when using
	  the shuffle interface.

Changes in 3.54:
	* Add "menu separator", "menu indent", "menu disabled"
	  (see README.menu).
	* vesamenu: fix handing of VESA modes with noncontiguous
	  memory buffers.  In particular, Qemu/KVM sets up such a mode
	  when Cirrus Logic emulation is enabled (which is the
	  default.)
	* Support for calling real mode functions using far calls,
	  with argument on the stack.  This was implemented to support
	  the BIOS BBS specification, but subsequent experiments show
	  that the at least one of the most common BIOS cores, Award,
	  passes the presence check but doesn't actually implement the
	  functionality.

Changes in 3.53:
	* Fix bugs related to the $PnP BIOS functionality on some
	  platforms.
	* PXELINUX: Fix the "naked" version of :: (suppress prefix.)
	* elf.c32: better error messages.
	* Faster operation under Intel VT virtualization.
	* PXELINUX: Fix DHCP bootfile option.
	* mkdiskimage: Support more than 1024 cylinders.
	* (Hopefully) fix installer on non-x86 platforms.
	* Fix shuffle_and_boot_rm, used by linux.c32.
	* Fix shuffle_and_boot_pm on 386/486.
	* ISOLINUX (at least): fix bss memory overwrite hang.
	* MBR: Fix booting from logical partitions.
	* Code cleanups.

Changes in 3.52:
	* Handle capitalized F-key commands in the menu system.
	* Fix padding error when loading multiple ramdisks.
	* Workaround for VMware crashing when trying to print a
	  message during early kernel boot (does not seem to work,
	  consider deleting.)
	* chain.c32: add the ability to search for a specific MBR
	  signature at runtime.
	* Fall back to the server identity option if the siaddr field
	  in the DHCP header isn't set.  This seems to match the
	  behaviour of most PXE stacks.
	* mkdiskimage: give the generated disk image an MBR signature.
	* MEMDISK: Fix failures on some BIOSes.
	* Simple menu system: new "MENU HIDDEN" option to not display
	  the menu unless the user presses a key.
	* Simple menu system: support MD5-encrypted passwords (modern
	  Unix standard style, with "$1$" prefixes.)
	* pcitest.c32: now functions as a full "lspci".  Thanks to
	  Erwan Velu for this work.
	* MEMDISK: Make EDD actually work.
	* ISOLINUX: Fix for certain broken CD-ROM BIOSes which
	  randomly corrupted register FS.
	* Simple menu system: fix memory overwrite bug that caused
	  some systems to lock up or behave weirdly.
	* Fix building on 64-bit systems without a 32-bit libc installed.

Changes in 3.51:
	* EXTLINUX: Fix failure to find the configuration file.

Changes in 3.50:
	* New keywords allow the type of file to be specified in the
	  configuration file.
	* It is now supported to load a different configuration file
	  with the CONFIG keyword.
	* Fix API call 0x0019 (Read Disk.)
	* MENU AUTOBOOT, MENU TABMSG, MENU PASSPROMPT allows
	  internationalization of menu messages.
	* A new feature, TEXT HELP, allows the administrator to set
	  a multi-line help message for individual selections.
	* Fix API call 0x0012 (Cleanup, shuffle and boot.)
	* New API call "Cleanup, shuffle and boot to flat protected mode"
	* New API call "Cleanup, shuffle and boot to real mode",
	  similar to API call 0x0012 but allows arbitrary register setting.
	* Introduce a library interface for loading arbitrary binary
	  formats with relatively easily understood code.  See
	  the elf.c32 module for an example on how to use it.
	* New module "elf.c32", to load a protected-mode ELF kernel.
	* MBR (old and new): Fix bug in CHS mode when LBA >
	  65535*sectors.
	* vesamenu: fix decoding of palettized PNG images.
	* Update the Linux kernel boot protocol.
	* PXELINUX: Press Ctrl-N at the boot prompt to read out the
	  network info.
	* Instead of the (non-existent) MAC, use the client identifier
	  for networks like Infiniband and Firewire/1394.
	* Add a new INCLUDE command to the core syslinux parser.
	* Allow binding help text to F11 and F12.
	* F-key help now available in the simple menu system.
	* Disabled the polling for ARP during idle.  It is simply too
	  slow on some (broken!) PXE stacks.
	* PXELINUX: also try to fetch the config file based on UUID.
	* SYSLINUX/EXTLINUX: New RAID mode (-r) which calls the BIOS
	  to load the next device (typically the next drive) on boot
	  failure.

Changes in 3.36:
	* MEMDISK: Disable EDD by default on floppy disks.  EDD can be
	  enabled with the "edd" option and disabled with "noedd".
	  This (hopefully) should make Ghost work again.
	* SYSLINUX: "unix" installer now uses Linux ioctls instead of
	  using libfat.
	* New MBR which can boot from logical partitions.
	* SYSLINUX: Fix bug in detecting special extensions which was
	  introduced in 3.35 :(
	* PXELINUX: Unbreak chainbooting FreeBSD (and possibly others.)

Changes in 3.35:
	* MEMDISK: New "safeint" mode.
	* MEMDISK: Be more compliant with the PnP BIOS spec.
	* MEMDISK: Turn on EDD support by default.
	* MEMDISK: Try to work on some machines on which it would not
	  work when there was no floppy drive in the system.
	* Simple menu system: fix serial console support (broken in
	  3.30).
	* SYSLINUX: Support subdirectories.  Like ISOLINUX, the
	  "current directory" is the directory in which syslinux.cfg
	  is found; this is searched for in the sequence
	  /boot/syslinux, /syslinux, /.  As a side benefit, label names
	  like "linux-2.6.18" and "linux-2.6.19" are now supported.

	  To install ldlinux.sys in a subdirectory, pass the -d
	  directory option to the SYSLINUX installer.

	  This work was sponsored by slax.org (thanks, Tomas!)
	* New API call: read disk.
	* Invoke ONERROR on initrd load failure.

Changes in 3.31:
	* The simple menu system (menu.c32 and vesamenu.c32) now
	  support loading more than one configuration file at a time,
	  using MENU INCLUDE or by specifying multiple filenames.
	* The MENU COLOR statement can now control the shadowing mode.

Changes in 3.30:
	* libcom32 extended to support graphics mode and graphical console.
	* vesamenu.c32, new graphical version of the Simple
	  Menu System, see README.menu.
	* New com32 modules by Erwan Velu do selection based on CPUID
	  or PCI devices present.
	* RPM spec: add syslinux-tftpboot module; move syslinux by
	  default to the /usr/share/syslinux directory.
	* RPM spec: extlinux is now a separate package.

Changes in 3.20:
	* EXTLINUX: New options --install (-i) and --update (-U), to
	  make it clear if a boot loader should be installed or
	  updated.  For now, defaults to --install for compatibility;
	  a future version will require one of these options.
	* New library functions to load and place files in memory.
	* mboot.c32 bug fixes.
	* Remove 8 MB kernel size restriction.
	* Add "klibc" target for building unix/syslinux and
	  extlinux/extlinux with klcc (klibc-1.4.27 or later.)
	* PXELINUX: Fail (and eventually reboot) if no configuration
	  file was found.
	* COM32 module by Erwan Velu to make decisions based on DMI
	  info.
	* Fix issue where going back and forth between menus a lot
	  would cause a hang.
	* ISOLINUX: Fix bug which made "cd boot sectors" not work.

Changes in 3.11:
	* MEMDISK: Fix bug by which accessing the real floppy disk
	  as B: in MS-DOS was broken.
	* Simple menu system: allow tweaking of the screen layout.
	* Simple menu system: better command-line editing, correctly
	  handle command lines above 256 characters.
	* PXELINUX: revert memory allocation change that caused
	  problems on some network cards.
	* MEMDISK: Try work around a bug on some BIOSes when no
	  physical floppy disk is present in the system.
	* Enable the 16550A FIFOs, if present, when doing serial
	  console.
	* New "totaltimeout" command establishes a timeout without
	  regard for any user input.
	* Simple menu system: timeout behaviour now more in line with
	  user expectations.
	* Simple menu system: "ontimeout" should now work correctly.

Changes in 3.10:
	* gcc 4.0.1 compilation fixes.
	* Add support for querying the PCI BIOS in libcom32
	  (used by ethersel et al.)
	* Fix PCI handing (ethersel etc) on several old chipsets (and
	  VMWare.)
	* Try to deal with systems with broken EBIOS.
	* New API call to do "localboot".
	* New API call to query features.
	* New API call to run kernel image, a lower-level call than
	  "run command".  See comboot.doc.
	* Fix for bug in EBIOS code discovered by Arwin Vosselman.
	* NOESCAPE security fix.
	* Comments are now recognized even without a space following #.
	* Fix incorrect handling of mixes of entries with and without
	  MENU PASSWD.
	* The idle API call now harmlessly returns failure if it is a
	  no-op.  That way the caller can decide whether or not to
	  bother invoking it again.
	* Temporarily disable the idle API call on PXELINUX, due to
	  some platforms on which the idle API call seems to hang; this
	  problem has not yet been debugged.
	* MEMDISK: the handling of DOSEMU-headered images was broken;
	  fix it.
	* EXTLINUX: symlinks are now supported.
	* Simple menu system: N and P now work correctly as hotkeys.
	* MEMDISK: more BIOS bug workarounds.

Changes in 3.09:
	* gcc4 compilation fix.
	* <BEL> (Ctrl-G) in message files now causes a beep.
	* Reduce the command line to 511 characters; 1023 caused
	  memory overflows.

Changes in 3.08:
	* SYSLINUX: Fix performance regression (-s mode always
	  enabled.)
	* Add API function for idle loop.
	* libutil: Add do_idle() function for idle loop, make
	  get_key() use it.
	* libutil: Add SHA-1 and base64 functions.
	* Simple menu system: add password support.
	* EXTLINUX: Sparse files now handled correctly.
	* EXTLINUX: Large directories now handled correctly.
	* ALL: At the prompt, Ctrl-X now forces text mode.
	* Fix configuration file parsing error, that could cause
	  hangs.
	* Rewritten advanced menuing system from Murali Ganapathy.
	* MEMDISK: New "bigraw" mode to work around certain broken
	  BIOS flash programs.
	* COM32 module to boot Multiboot systems, including Xen.  See
	  com32/modules/mboot.doc.
	* Max command line changed to 1023 characters.  Note that the
	  kernel proper still can only handle 255 characters without
	  patching, and COM16 binaries can only handle 125 characters.

Changes in 3.07:
	* Fix chainloading (chain.c32).
	* Fix zlib build problem.
	* Use a private copy of <linux/ext2_fs.h>.

Changes in 3.06:
	* Fix typo that caused the ramdisk to load in the wrong place.

Changes in 3.05:
	* New API function "shuffle and boot"; allows COM32 modules to
	  load or construct (almost) arbitrarily complex objects,
	  e.g. a kernel and its initrd/initramfs in pieces, and have
	  the API core reorganize memory for booting.  (A library API
	  for this function will be introduced in a later version.)
	* The initrd= option now supports multiple filenames separated
	  by commas.  This is mostly useful for initramfs, which can
	  be composed of multiple separate cpio or cpio.gz archives.
	  (Note: all files except the last one are zero-padded to a 4K
	  page boundary.  This should not affect initramfs.)
	* EXTLINUX: Fix API function 000Ah (get derivative-specific
	  info).
	* libcom32/ethersel: Support PCI Config Mechanism #2 on
	  machines still infested with that hideous old hack.
	* SYSLINUX: Fix directory-parsing bug.

Changes in 3.02:
	* SYSLINUX: The "unix" installer now sets the MS-DOS
	  attributes (hidden, system, readonly.)
	* COM32 library: build the .lnx (test modules for running
	  under Linux) as architecture native modules, in case
	  i386 devel libraries aren't installed.
	* EXTLINUX: Hack for systems which don't have BLKGETSIZE64
	  defined in the standard header files.
	* Simple menu system: minor aestetic improvements, and try to
	  work better over a serial console (speed, and readability on
	  monochrome terminal emulators.)
	* New CONSOLE directive to control output on the video console
	  (useful for dealing with some broken serial-forwarding
	  BIOSes.)
	* New com32 module "ethersel" for searching for an Ethernet
	  card and selecting the proper version of Etherboot.
	* EXTLINUX: Allow the user to override the detected geometry.
	  Add help.

Changes in 3.01:
	* EXTLINUX, SYSLINUX: Fix compile errors on some systems.
	* EXTLINUX: Default to zipdrive geometry (64 heads, 32
	  sectors) if no other geometry can be detected.

Changes in 3.00:
	* SYSLINUX: Support FAT32 and EDD.  As an unfortunate
	  consequence, LDLINUX.SYS is no longer an ordinary file; it
	  is block-mapped at install time, which means it can only be
	  written using the syslinux installers.
	* SYSLINUX: Reorganize the source code for the installers;
          each one of the installers (dos, win32, unix, mtools) is now
          built in its own subdirectory.  In particular, "mtools" is
	  the unprivileged installer which uses mtools; "unix" is the
	  privileged installer which uses system calls.
	* SYSLINUX: Completely rewritten DOS installer in C.
	* ALL: "label" statement information is now stored in a
	  compressed format, which means that a lot more labels are
	  permitted (500-1000 in a typical configuration, but depends
	  on the complexity.)
	* EXTLINUX: New derivative, which boots from an ext2/ext3
	  filesystem.
	* SYSLINUX: The DOS and Win32 installers can now optionally
	  write the boot sector to a file instead of the real boot
	  sector.  This is not supported in the Linux installers,
	  however.
	* ALL: New NOESCAPE command, disables the "hold down the Shift
	  key to display the prompt" behaviour.
	* New simple menu system, as an alternative to the advanced
	  menu system already present.  See README.menu for details.
	* PXELINUX: Filenames can now be prefixed with an IP address
	  or DNS name plus :: (e.g. 192.0.2.1::filename or
	  server.domain.com::filename), which downloads a file from an
	  alternate TFTP server, or just a :: (e.g. ::filename), which
	  suppresses the common pathname prefix.  See pxelinux.doc.
	* SYSLINUX: Add an -m option to the DOS and Win32 installers
	  to write an MBR and -a to mark the partition SYSLINUX is
	  being installed on active.
	* MEMDISK: Give a way to query the boot loader type while
	  running MEMDISK; see memdisk/memdisk.doc and
	  sample/mdiskchk.c.
	* mkdiskimage: substantially improved mkdiskimage which, among
	  other things, can now be used to initialize USB keys as
	  zipdrives; see README.usbkey for more information.

Changes in 2.13:
	* MEMDISK: Fix command-line parsing "brown paper bag" class
	  bug.
	* MEMDISK: Add "raw" mode to support the DOS boot disk from
	  WinME/XP, which seems to deliberately crash the system
	  when someone uses the "INT 15h mover" highmem API.
	* Make "make install" do something sane for the com32
	  development environment.
	* In the spec file, create a separate -devel RPM for the com32
	  development environment.

Changes in 2.12:
	* Simple C library, based on klibc, for writing COM32
	  programs.
	* Fix the handling of file length in loading of COM32
	  programs.
	* MEMDISK: Work around a linker bug by rearranging the code to
	  not use the linker for the 16-bit code.
	* SYSLINUX: If we're building on a machine without a Win32
	  (mingw) compiler, just skip building syslinux.exe.
	* ISOLINUX: Support non-mkisofs mastering programs, at least
	  as long as the image is single-session.  For best results,
	  ISOLINUX should be the only boot loader installed.
	* MEMDISK: Allow the user to specify that the simulated disk
	  should be write-protected.

Changes in 2.11:
	* ALL: Add an API call to get the configuration file name.
	* SYSLINUX: Fix bug in 2.10 that prevented it from working
	  correctly for a lot of people.
	* SYSLINUX: In the installer, make mtools a bit less fussy.
	* Make the menu system compile with newer gcc's.

Changes in 2.10:
	* MEMDISK: Handle images compressed with zip as well as with
	  gzip.  Some Windows-based image tools apparently generate
	  these kinds of images by default.  Patch by Patrick
	  LoPresti.
	* Major menu improvement from Murali Ganapathy.
	* ISOLINUX: Wonderfully sick and brilliant workaround for
	  severe bugs in certain Award BIOSes; from Knut Petersen.
	* SYSLINUX: Fix for the nomtools installed, from Frederic
	  Pasteleurs.
	* PXELINUX: Fix handling of IP numbers in the ranges
	  100-109 and 200-209.
	* ALL: New option "allowoptions" (defaults to 1), which
	  controls if options are allowed on the command line or not.
	* SYSLINUX: Support building under klibc (see the klibc
	  distribution for details.)

Changes in 2.09:
	* SYSLINUX: Remove residual setuid crap from
	  syslinux-nomtools.
	* Handle video pages correctly when using the API functions.
	* Handle compiling on an x86-64 platform correctly.
	* Menu system from Murali Krishnan Ganapathy; see the menu
	  directory for information.
	* COMBOOT: Allow COMBOOT programs to change screen text mode.
	* COMBOOT: Correct the documentation of how to detect
	  SYSLINUX from COMBOOT!!!!
	* COMBOOT: Fix "get key without echo" API function.
	* SYSLINUX: Fix bug that affected the API open function.
	* ALL: Improve the E820 memory parser, to work around some
	  buggy BIOSes.

Changes in 2.08:
	* Add new configuration command "ontimeout" to allow timeout
	  to have a different action than just pressing Enter.
	* Add new configuration command "onerror" to allow a custom
	  command to be executed in case the kernel image is not found.
	* Fix bugs in the COMBOOT/COM32 command-line parsing.  APPEND
	  now works with COMBOOT/COM32 images.
	* PXELINUX: Poll for ARP requests while sitting at the
	  prompt.  This makes some boot servers a lot less unhappy.
	* PXELINUX: Actually free sockets when we get a failure
	  (including file not found.)  This bug would cause us to run
	  out of sockets and thus "go deaf" after a while.
	* MEMDISK: Add an API to query for the existence of MEMDISK.
	* SYSLINUX: Fix loading boot sectors (.bs/.bss) from floppy
	  disk.
	* .c32 is now one of the extensions searched for
	  automatically.
	* PXELINUX: RFBG.exe seems to randomly overwrite memory
	  location 0x5700.  Thus, don't use it!
	* PXELINUX: Change pathname length max from 63 to 127; change
	  max vkernels from 128 to 64.
	* Support Ctrl-U -> kill entire command line input.
	* The "samples" directory contains a (barely at all tested)
	  chain loading example, chain.c32, which may be used to
	  chainload local floppy disks and hard disks.  Use with
	  "chain fdN" or "chain hdN [partition]"; N = 0 for the first
	  drive of each type.

Changes in 2.07:
	* MEMDISK: Workaround for BIOSes which go into a snit when
	  they get a RESET command for the floppy system when there is
	  no floppy in the system.
	* PXELINUX: Add "ipappend 2", which passes the hardware
	  address of the boot interface to the kernel as a
	  command-line option.
	* mkdiskimage: fix the generation of the end limit.
	* PXELINUX: Fix multiple bugs in chainloading of other NBPs.
	* MEMDISK: Fix bug that would occationally cause "ran out of
	  input data" when using compressed disk images.
	* SYSLINUX: Updates for the win32 installer (from Lars Munch.)
	* PXELINUX: PXELINUX-specific options are now recognized both
	  in a vendor-option-space (a.k.a. type 43 encapsulated) as
	  well as in a site-option-space (unencapsulated.)
	* COM32: Don't crash when DS != 0.
	* COMBOOT/COM32: Make file reading work correctly.  Thanks to
	  Phung Chi Kien for submitting a test program.

Changes in 2.06:
	* ALL: Fix problem that would occationally cause a
	  boot failure, depending on the length of the kernel.
	* ISOLINUX: Fix problem that would occationally cause a
	  boot failure, depending on the length of directories.
	* SYSLINUX: Win32 installer now flushes buffers.
	* ppmtolss16: Be fully compliant with the PNM spec;
	  actually process comments in the header and odd
	  alignments of the various parameters, as well as
	  "plain" (not raw) files and PBM and PGM files.
	* PXELINUX: Lower the default MTU to 1472 in order to deal
	  with systems with slightly nonstandard MTUs, and PXE
	  stacks which don't defragment correctly.  Unfortunately this
	  is very hard to test dynamically.

Changes in 2.05:
	* PXELINUX: Add a default query based on the hardware address
	  of the boot device.  This is in lower case hexadecimal form
	  separated by dashes and including the hardware type, for
	  example, the Ethernet (type 1) address 88:99:AA:BB:CC:DD
	  would query the file pxelinux.cfg/01-88-99-aa-bb-cc-dd.
        * PXELINUX: Fix bug involving non-IP-based config file names.
	* SYSLINUX: New installer for WinNT-based systems, from Lars
	  Munch.
	* MEMDISK: Fix handling of memory region overlap when
	  decompressing.  Thanks to Mikhail Kupchik for identifying
	  the problem.

Changes in 2.04:
	* ALL: Reclaim even more low memory by observing that
	  comboot_seg == real_mode_seg is perfectly fine, and by the
	  fact that the 1000h segment managed to get unused in all
	  derivatives...
	* PXELINUX: Attempt to negotiate full Ethernet-sized blocks
	  (1468 bytes) using the blksize option.
	* SYSLINUX: Resurrect the old no-mtools version of the
	  installer, although as a root-only tool.  Some distributors
	  have indicated that they need a small standalone installer.
	* MEMDISK: Fix a memory offset computation error when
	  installing compressed disks which generally would cause
	  1 MB of memory to be wasted.
	* MEMDISK: Fix installing the E820 memory map.  Calling
	  INT 15h AX=0E820h with MEMDISK 2.03 loaded would give a
	  completely corrupt memory map.
	* SYSLINUX: Make libsyslinux a dynamic library, so that it can
	  be updated separately from client programs.  The whole idea,
	  after all, is to enable alternate programs to become
	  syslinux installers.
	* Include an rpm spec file in the distribution, so rpmbuild
	  -ta works.

Changes in 2.03:
	* Actually support comment lines in the configuration file.
	* PXELINUX: Try to resolve some problems with stack switches.
	* PXELINUX: Handle PXE stacks with broken routing.
	  With these workarounds, the remote install PXE boot floppy
	  (rbfg.exe) from Argon Technologies should work correctly.
	* Fix problems with Perl scripts in UTF-8 locales.
	* You probably need NASM 0.98.34 or later to compile this
	  version.  0.98.36 is recommended.
	* MEMDISK: Now supports gzip compressed images.

Changes in 2.02:
	* SYSLINUX: Security flaws have been found in the SYSLINUX
	  installer when running setuid root.  Rewrite the SYSLINUX
	  installer so it uses mtools instead.  It therefore now
	  requires mtools (specifically mcopy and mattrib) to exist on
	  your system, but it will not require root privileges and
	  SHOULD NOT be setuid.

Changes in 2.01:
	* MEMDISK: Fix memory sizing bug when the ramdisk crosses the
	  16 MB boundary.
	* MEMDISK: Add a "pause" option to stop immediately before
	  booting, to read off the messages.
	* MEMDISK: Support disk images with DOSEMU headers.
	* Update the mkdiskimage script to handle newer mtools
	  versions, and be able to generate disk images with DOSEMU
	  headers (controlled by the -d option).
	* Fix the COM32 sample program.
	* PXELINUX, ISOLINUX: Fix some COMBOOT API calls.
	* PXELINUX: Doc fix.
	* Build SYSLINUX into a small library for encapsulation into
	  other programs (however, please keep in mind this is a GPL'd
	  library.)
	* SYSLINUX: Make installer work with "owner" in /etc/fstab.
	* SYSLINUX: Fix issue with working on nonpartitioned hard disk
	  devices.  THIS CONFIGURATION IS NOT RECOMMENDED.

Changes in 2.00:
	* ALL: Add support for "COM32" (32-bit COMBOOT) images.
	* ALL: Add an API for COMBOOT/COM32 images.  See comboot.doc
	  for details.  There is a C development environment for
	  COM32 being created; it should be ready at some point in
	  the future.
	* Fix mbr.asm so that it actually works.
	* SYSLINUX: The syslinux installer *SHOULD* now be safe to
	  run setuid root.
	* PXELINUX: Fix bug where PXELINUX would override random
	  chunks of the UNDI code segment!  Thanks to Kevin Tran for
	  finding this bug.
	* ISOLINUX: Fix a bug related to slashes in pathnames.
	* ISOLINUX: Fix a bug in handling initrds over 128 MB.
	* ALL: Make the <Ctrl-V> key print out the version; this is
	  to help debugging.
	* Add a small script, mkdiskimage, to create a DOS-formatted
	  hard disk image using mtools.  This may be useful in
	  conjunction with MEMDISK.
	* ISOLINUX: Search for a /boot/isolinux directory as well as
	  /isolinux.
	* ALL: Fix a bug related to very long configuration files.
	* PXELINUX: Work around a NASM bug which would result in no
	  delay before reset if an error occurs.

Changes in 1.76:
	* ISOLINUX: Remove code no longer used which caused hangs on
	  some Toshiba laptops.

Changes in 1.75:
	* ALL: NASM 0.98.32 or later is now required to build
	  SYSLINUX from sources.
	* SYSLINUX: put back in the workaround for the BIOS floppy
	  table.  This seems to be a requirement for "extended" floppy
	  formats to work correctly.
	* SYSLINUX: No longer warn if one is trying to boot on a 286
	  or older.  The above BIOS workaround no longer fits if the
	  requirement to use only 8086-compatible code in the early
	  boot is maintained.  It made sense in 1994, but in 2002 a
	  286 or older is a museum object.
	* SYSLINUX: Use a downright bizarre, stateful algorithm to try
	  to guess the maximum transfer size.  I am *hoping* this will
	  cut down on the number of systems for which -s is required
	  to work at any acceptable speed.
	* ISOLINUX: Add a few more workarounds for various broken El
	  Torito BIOSes.
	* Make sure .depend files aren't accidentally packed...
	* ALL: Fix bugs in the extension-detect code; this caused
	  files like COMBOOT images and CD boot sectors to be
	  mis-identified as Linux kernels and rejected.
	* ALL: Fix the return from COMBOOT.
	* ALL: Do some of the early groundwork for supporting DOS
	  system calls in COMBOOT.
	* Get rid of unnecessary "near" directives, making the code
	  bigger.
	* PXELINUX: Put the PXE stack back in the init state before
	  invoking a chain-loaded NBP.
	* PXELINUX: Actually found the combination of calls that
	  allows some (most?) PXE 2+ stacks to be unloaded from memory
	  properly.
	* PXELINUX: Add "keeppxe" command-line option to disable
	  the standard unloading of the PXE stack.

Changes in 1.74:
	* SYSLINUX: fix bug that would cause valid kernel images to be
	  labelled "invalid".

Changes in 1.73:
	* Work on removing gratuitous differences between modules.
	* Break up the source in common and module-specific files.
	* PXELINUX: Allow chaining of other PXE NBPs.
	* ISOLINUX: Allow loading "CD-ROM boot sectors".
	* ALL: generalize the definition of a boot sector/NBP.

Changes in 1.72:
	* PXELINUX, ISOLINUX: Fix bugs in the new core code.

Changes in 1.71:
	* Fix a "brown paper bag" class bug in the new core code.

Changes in 1.70:
	* Major code restructuring.
	* Relax the conventional memory limits somewhat.
	* MEMDISK: Set up the "version number string" pointer in the
	  header correctly.
        * SYSLINUX: Fix, again, "the bug that won't die": the use of
          the offset parameter with the SYSLINUX installer.
	* SYSLINUX: Fix possible superblock corruption problem in the
	  SYSLINUX installer.

Changes in 1.67:
	* Handle bug in the location of initrd.

Changes in 1.66:
	* MEMDISK: Make compile with newer versions of gcc.

Changes in 1.65:
	* ISOLINUX: Support booting disk image files (to boot DOS or
	  other non-Linux operating systems), *IF* the BIOS works
	  correctly; unfortunately many BIOSes apparently don't.
	* Support Linux boot protocol version 2.03 (explicitly
	  specify the initrd address limit.)
	* Handle small "pseudo-kernels"; images that use the Linux
	  kernel boot protocols but are less than 64K in size.
	* MEMDISK: New subsystem; this is a driver which allows
	  legacy OSes to boot using an in-memory simulated disk.
	  See memdisk/memdisk.doc for more info.
	* PXELINUX, ISOLINUX: Correctly handle files larger than 65535
	  blocks (32 MB for PXELINUX, 128 MB for ISOLINUX.)
	* PXELINUX: Make a best-effort attempt at freeing all memory
	  claimed.  From the looks of it, it will fail on most PXE
	  stacks.

Changes in 1.64:
	* Limited support for hardware flow control when using a
	  serial port console.
	* Support specifying the serial port I/O address explicitly.
	* Make DOS installer hopefully behave more nicely when used on
	  recent Windows versions.
	* Fix returning to text mode when a font has been specified.
	* Attempt to detect missing serial port hardware and disable
	  the serial port if there is nothing there.

Changes in 1.63:
	* Make the ppmtolss16 program handle color conversion more
	  correctly.
	* Clean up "make install" target, honour INSTALLROOT if it
	  exists.
	* SYSLINUX: Fix stack-smash bug identified by Steffen
	  Winterfeldt.
	* Hopefully fix return-to-text-mode on some graphics cards.
	* ISOLINUX: Bug workaround for Award BIOS 4.51, and perhaps
	  other buggy BIOSes as well.

Changes in 1.62:
	* PXELINUX: Allow the DHCP server to override the
	  configuration file name and pathname prefix, using
	  "site-specific" DHCP options.
	* PXELINUX: Documentation fixes.
	* PXELINUX: Fix the "ipappend" option; the last two values
	  were reversed vs. what the kernel expected.
	* Introduce a way to return to text mode once we are already
	  in graphics mode.  This may be useful for F-key help
	  screens.
	* Fix several bugs in the way return to text mode was handled.

Changes in 1.61:
	* ISOLINUX: Support full pathname searches.  Max length for a
	  pathname is 255 characters.  As a result, only 64 "label"
	  statements are supported in ISOLINUX.
	* PXELINUX: Max filename length extended to 63 characters.

Changes in 1.60:
	* Add support for graphical splash screens.
	* Add mode control characters, which allows you to control
	  message display output depending on output mode (text,
	  graphics, or serial port.)
	* ISOLINUX: New program, which boots Linux from a CD-ROM
	  without using floppy emulation mode.  See isolinux.doc for
	  more details.
	* PXELINUX: Don't search for boot sector file types, since
	  they don't work anyway.
	* SYSLINUX: Document the LOCK command for Win9x, and the error
	  dialog box for WinNT/2K.

Changes in 1.54:
	* PXELINUX: Fix code for finding !PXE from PXENV+.  This was
	  due to a spec bug; match the most recent spec since that
	  seems to be what implementations actually do.
	* SYSLINUX: Add some smarts to the boot sector, which
	  hopefully should reduce the number of systems which require
	  stupid mode ("syslinux -s").
	* PXELINUX: Document further some of the pathologies with old
	  PXE stacks.
	* When specifying a "default" command line, no longer
	  automatically appent "auto".  See the "DEFAULT" command in
	  syslinux.doc for more information.
	* PXELINUX: Clean up the allocation of local socket numbers.

Changes in 1.53:
	* PXELINUX: Rename pxelinux.bin to pxelinux.0, to match what
	  most PXE servers seem to expect.
	* PXELINUX: Update the DHCP/boot server setup documentation.
	* PXELINUX: Support new "localboot" option for "label"
	  sections.
	* PXELINUX: More robust parsing of DHCP/boot server packets.
	* PXELINUX: Include a small utility program "gethostip" to
	  compute hexadecimal IP addresses.

Changes in 1.52:
	* PXELINUX: Fix bugs introduced by new A20 code.  (SYSLINUX
	  has also been changed for code consistency reasons, but I'm
	  pretty sure the changes are don't care on SYSLINUX.)
	* Documentation updates.
	* PXELINUX: Add "ipappend" option to generate an ip= option to
	  the kernel.

Changes in 1.51:
	* PXELINUX: Not all PXE stacks fill in the IP address for a
	  type 3 cached info query.  Use a type 2 cached info query
	  for this information (only.)
	* Yet another attempt at A20 coding.  Now support BIOS call
	  15:2401 as well, and handle machines which always have A20
	  on separately.
	* Support memory detection using INT 15h, AX=0E820h.  BIOS
	  manufacturers have apparently gotten sloppy about keeping
	  INT 15h, AX=0E801h working properly.
	* Don't issue <CR><LF> onto the serial port when we're doing
	  screen wraparound.

Changes in 1.50:
	* Yet another A20-code update.  It seems some "legacy-free"
	  machines and embedded gear simply don't have a KBC to talk
	  to, and that waiting for one will wait forever.  Sigh.

Changes in 1.49:
	* SYSLINUX: Implement a hack for BIOS drivers which hog significant
	  chunks of low memory during boot.  (Note: PXELINUX already
	  had this modification.  SYSLINUX does still require that the
	  low 512K is available; PXELINUX requires 384K.  Machines
	  with a physical memory hole in the low 640K cannot boot
	  Linux no matter what.)  Depending what the reason is for the
	  memory hole, a new kernel (2.4.0-test3-pre3 or later) may be
	  required.
	* SYSLINUX: Default installer binary now compiled against
	  glibc 2.1.  If this is inappropriate for your system and you
	  still want to use the offical version of SYSLINUX, please
	  follow the instructions in "distrib.doc" to rebuild the
	  installer.
	* SYSLINUX: Linux installer program now supports -o <offset>
	  option which does a loopback mount with the
	  -o loop,offset=<> option.  Useful to run SYSLINUX on an
	  individual partition of a whole-harddisk image.
	* Include the source code to a Master Boot Record (MBR)
	  functionally equivalent to the one installed DOS except it
	  includes EBIOS support, and should be resistant to geometry
	  changes.  The MBR code is public domain.
	* PXELINUX: Fix "double p" bug: if the tftp prefix was null,
	  all filenames would get a "p" preprended, e.g.
	  "ppxelinux.cfg" and "pvmlinux".

Changes in 1.48:
	* PXELINUX: Workaround for PXE ROMs based on the Intel PXE PDK
	  3.0 build 071 and earlier: missing !PXE structure pointer.
	* PXELINUX: Handle larger BOOTP/DHCP packages.
	* PXELINUX: The command line passing was broken; fix.
	* PXELINUX: Make COMBOOT images work.
	* PXELINUX: Documentation on how to make booting work using
	  the PDK 3.0-derived clients, which aren't so generous as to
	  allow booting with only "PXEClient" specified.

Changes in 1.47:
	* PXELINUX: RFC 1123 states that a TFTP implementation MUST
	  use adaptive timeout, "at least an exponential backoff of
          retransmission timeout is necessary."  Implement a very
	  simple exponential backoff for retransmits.
	* PXELINUX: Updated documentation, including pointer to new
	  TFTP server.
	* PXELINUX: When sending ERROR due to bad OACK, use the proper
	  destination port number (why are TFTP port numbers so odd?)
	* PXELINUX: If the boot dies in the middle somewhere,
	  eventually give up and reset the machine (unattended
	  operation.)

Changes in 1.46:
	* New program PXELINUX to do network booting using a
	  PXE-compliant (Pre-Execution Environment) network booting
	  PROM.  See pxelinux.doc for details.

Changes in 1.45:
	* Serial console support.  See syslinux.doc for details.

Changes in 1.44:
	* Change HIGHMEM_MAX to 38000000h to (hopefully) avoid the
	  kernel stepping on it; 3f000000h was apparently a higher
	  limit than the kernel used!

Changes in 1.43:
	* Add sys2ansi.pl script to display the contents of a
	  colorized SYSLINUX file.
	* Changed the io_delay once again, after a report that the
	  old delay port causes hangs on some systems.

Changes in 1.42:
	* Frob the "fast A20 gate" port as well as the keyboard
	  controller; will this help systems with problems?
	* Be even more paranoid about A20, unfortunately even this
	  seems to be not paranoid enough... what I don't understand
	  is that if there is hardware out there *this broken*, how
	  can it run Linux at all?  Report an error message rather
	  than hang forever if A20 is stuck.
	* Include some intermediate files in the distribution, plus
	  provide a "make installer" target for distributors to relink
	  the install programs only.  I would prefer the syslinux boot
	  loader proper to be "binary clean" for debuggablity -- use
	  "make clean ; make installer" to rebuild the installers only.

Changes in 1.41:
	* Don't get confused by directories, volume labels, or VFAT
	  long names.
	* Use INT 15h, AX=0E801h to query memory size before trying
	  INT 15h, AH=88h.  This not only provides more headroom
	  between the kernel and the initrd on large-memory machines,
	  but it appears some recent BIOSes actually have started
	  returning garbage for the AH=88h (older) call.
	* Trust high memory beyond the 15 MB mark if the user has
	  specified it, or if obtained with INT 15h, AH=0E801h (with
	  no memory holes above 1 MB.)

Changes in 1.40:
	* Increase A20M delay and put in a test to avoid problems on
	  certain IBM Thinkpads (thanks to Donnie Barnes of RedHat
	  for vital info on this one.)
	* Support COMBOOT style boot command images.
	* Support chain loading (foreign operating systems, e.g. DOS).
	* Include a new "copybs" DOS utility to copy a boot sector to
	  a file (under Linux, use "dd".)
	* Fix the DOS installer to work for disks over 32 MB.
	* SYSLINUX should now handle disks with more than 65536 tracks.

Changes in 1.37:
	* Fix a bug that caused "label" statements in syslinux.cfg to
	  not be handled properly.
	* Updated the documentation.  Among other things, we now allow
	  up to 128 "label" statements.

Changes in 1.36:
	* Fix for booting old (pre-initrd) kernels.
	* It seems at least some versions of OS/2 doesn't set up all
	  the fields in the superblock correctly.  Account for that.
	* Fix bug that caused boot failure when using the mem= option.

Changes in 1.35:
	* Loading from partitions now should work properly.  (Actually
	  tested, this time.  You should even be able to dd a floppy
	  to a partition and boot from it.)
	* Removed large workaround code for an alleged ancient BIOS
	  bug I have never actually seen.  The -s option should work
	  on those machines, anyway.
	* Support for simple keyboard remappings, same as used by
	  LILO (once again to support localization.)  The program
	  keytab-lilo.pl from the LILO distribution included to
	  generate such maps.
	* Added a "safe, slow and stupid" (-s) option to the
	  installers.  This option will lobotomize the boot sector to
	  hopefully work on even very buggy BIOSes.

Changes in 1.34:
	* Ability to load a VGA font on bootup (for localized Linux
	  distributions.)

Changes in 1.33:
	* Bug fix in the Linux installer.
	* Added a workaround for a bug in certain AMI/Intel BIOSes
	  when booting from CD-ROM.
	* Documentation changes.

Changes in 1.32:
	* FAT16 filesystems are now supported.

Changes in 1.31:
	* Now compiles under Linux, using NASM, rather than using
	  Turbo Assembler under DOS.  See http://www.cryogen.com/Nasm
	  for information about NASM.
	* Linux-hosted SYSLINUX installer, as well as a
	  rewritten DOS installer (now is written in assembler, so we
	  don't need Turbo C.)

Changes in 1.30:
	* Added support for loading bzImage and initrd loading, and made
	  SYSLINUX new-setup-code aware (SYSLINUX 1.30 id=0x31).
	* Added LILO-style kernel labels; see the LABEL and IMPLICIT
	  keywords in README file.
	* Added support for colorization of intro and help screens.
	* The vga= option is now handled correctly.
	* Massive rewrite of large chunks of the code in order to
	  support the first two new features.

Changes in 1.20:
	* Added simple online help at the "boot:" prompt.
	* Removed 2880K image as I no longer have access to such a
	  floppy drive.	 (Donations accepted!!)
	* Decided to distribute the source in a subdirectory rather
	  than in a nested zipfile.

Changes in 1.11:
	* Removed a sanity check which would cause booting to fail on
	  Phoenix BIOS version 4.03.  Apparently this BIOS is buggy.

Changes in 1.10:
	* Added configuration file SYSLINUX.CFG.  This file contains all
	  configurable options, and can be edited from any OS which can
	  access an MS-DOS filesystem; there is no longer a need to run
	  SYSLINUX.EXE except to write the boot sector.
	* Default command line now given by "default" line in config
	  file.
	* LINUXMSG.TXT and BOOTMSG.TXT hard-coded file names replaced by
	  "display" and "prompt" lines in config file.
	* LILO-style option appending now supported ("append" line in
	  config file).
	* Prompt timeout is now supported ("timeout" line in config
	  file).  The timeout is cancelled when anything is typed on the
	  command line.
	* Pressing <ESC> or <Ctrl-C> at the Loading... stage now aborts
	  the kernel loading in progress and returns the user to the
	  boot: prompt.
	* The installer now automatically sets the READONLY flag on
	  LDLINUX.SYS.
	* Added 2880K disk image.

Changes in 1.03:
	* Fixed bug that would prevent booting from double-density
	  floppies and other DOS filesystems with multiple sectors per
	  cluster.
	* Added 720K disk image.
	* Changed default kernel name on disk images to LINUX.

Changes in 1.02:
	* Fixed bug that would garble the command line on recent kernels
	  with more than 4 sectors of setup code (this wasn't really a
	  *bug*; rather, a kernel change broke the code.  Unfortunately
	  the Linux boot interface is still sorely undocumented).
	* Added BOOTMSG.TXT file support (message file which does not
	  force display of the boot prompt).

Changes in 1.01:
	* Fixed bug on some (most?) 386 BIOSes would require two boot
	  attempts.<|MERGE_RESOLUTION|>--- conflicted
+++ resolved
@@ -1,6 +1,12 @@
 Starting with 1.47, changes marked with SYSLINUX, PXELINUX, ISOLINUX
 or EXTLINUX apply to that specific program only; other changes apply
 to all derivatives.
+
+Changes in 3.74:
+	* New UI directive, which allows a more natural way to specify
+	  a menu system (or not.)  With the UI directive specifying
+	  the menu system, the DEFAULT directive can be used to select
+	  the default entry inside the menus.
 
 Changes in 3.73:
 	* Upgrade gPXE to release version 0.9.5.
@@ -16,16 +22,9 @@
 	* mboot.c32: add "-solaris" option to pass DHCP information to
 	  the Solaris kernel; required for automatic Solaris boot
 	  without using Solaris' pxeboot program.
-<<<<<<< HEAD
 	* config.c32: trivial COM32 module to restart Syslinux with
 	  another configuration file from the command line (equivalent
 	  to the CONFIG command in the configuratin file.)
-=======
-	* New UI directive, which allows a more natural way to specify
-	  a menu system (or not.)  With the UI directive specifying
-	  the menu system, the DEFAULT directive can be used to select
-	  the default entry inside the menus.
->>>>>>> c323eacd
 
 Changes in 3.72:
 	* Include the pxechain.com module from Jeffery Hutzelman at
