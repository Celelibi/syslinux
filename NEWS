--- conflicted
+++ resolved
@@ -2,7 +2,6 @@
 or EXTLINUX apply to that specific program only; other changes apply
 to all derivatives.
 
-<<<<<<< HEAD
 Changes in 6.01:
 	* efi: Mark some symbols as __export otherwise libcom32.c32 and
 	  vesamenu.c32 will refuse to load.
@@ -22,11 +21,10 @@
 	* Add support for booting from EFI.
 	* EFI TCP/IP support. This allows the EFI backend to hook into
 	  the generic TFTP, HTTP and FTP functionality.
-=======
+
 Changes in 5.11:
 	* Dynamic debug support: Add new module, debug.c32, that allows
 	  debug code to be dynamically enabled and disabled at runtime.
->>>>>>> 89794a3d
 
 Changes in 5.10:
 	* PXELINUX: An entirely new network implementation based on
