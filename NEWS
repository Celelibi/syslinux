--- conflicted
+++ resolved
@@ -2,10 +2,9 @@
 or EXTLINUX apply to that specific program only; other changes apply
 to all derivatives.
 
-<<<<<<< HEAD
 Changes in 6.00:
 	* Add support for booting from EFI.
-=======
+
 Changes in 5.01:
 	* txt/: A new AsciiDoc documentation set (work-in-progress)
 	  (Gene Cumm).
@@ -21,7 +20,6 @@
 	* com32: Strip modules to reduce their size.
 	* XFS: Implement directory block cache and fix
           shortform-directory lookup (Paulo Alcantara).
->>>>>>> a2d79191
 
 Changes in 5.00:
 	* com32: Switched from the COM32 object format to ELF as it is
