## -----------------------------------------------------------------------
##
##   Copyright 1998-2009 H. Peter Anvin - All Rights Reserved
##   Copyright 2009-2010 Intel Corporation; author: H. Peter Anvin
##
##   This program is free software; you can redistribute it and/or modify
##   it under the terms of the GNU General Public License as published by
##   the Free Software Foundation, Inc., 53 Temple Place Ste 330,
##   Boston MA 02111-1307, USA; either version 2 of the License, or
##   (at your option) any later version; incorporated herein by reference.
##
## -----------------------------------------------------------------------

#
# Main Makefile for SYSLINUX
#

#
# topdir is only set when we are doing a recursive make. Do a bunch of
# initialisation if it's unset since this is the first invocation.
#
ifeq ($(topdir),)

topdir = $(CURDIR)

#
# Because we need to build modules multiple times, e.g. for BIOS,
# efi32, efi64, we output all object and executable files to a
# separate object directory for each firmware.
#
# The output directory can be customised by setting the O=/obj/path/
# variable when invoking make. If no value is specified the default
# directory is the top-level of the Syslinux source.
#
ifeq ("$(origin O)", "command line")
	OBJDIR := $(O)
else
	OBJDIR = $(topdir)
endif

# If the output directory does not exist we bail because that is the
# least surprising thing to do.
cd-output := $(shell cd $(OBJDIR) && /bin/pwd)
$(if $(cd-output),, \
	$(error output directory "$(OBJDIR)" does not exist))

#
# These environment variables are exported to every invocation of
# make,
#
# 'topdir' - the top-level directory containing the Syslinux source
# 'objdir' - the top-level directory of output files for this firmware
# 'MAKEDIR' - contains Makefile fragments
# 'OBJDIR' - the top-level directory of output files
#
# There are also a handful of variables that are passed to each
# sub-make,
#
# SRC - source tree location of the module being compiled
# OBJ - output tree location of the module being compiled
#
# A couple of rules for writing Makefiles,
#
# - Do not use relative paths, use the above variables
# - You can write $(SRC) a lot less if you add it to VPATH
#

MAKEDIR = $(topdir)/mk
export MAKEDIR topdir OBJDIR

include $(MAKEDIR)/syslinux.mk
-include $(OBJDIR)/version.mk

private-targets = prerel unprerel official release burn isolinux.iso \
		  preupload upload

ifeq ($(MAKECMDGOALS),)
	MAKECMDGOALS += all
endif

#
# The 'bios', 'efi32' and 'efi64' are dummy targets. Their only
# purpose is to instruct us which output directories need
# creating. Which means that we always need a *real* target, such as
# 'all', appended to the make goals.
#
firmware = bios efi32 efi64
real-target := $(filter-out $(firmware), $(MAKECMDGOALS))
real-firmware := $(filter $(firmware), $(MAKECMDGOALS))

ifeq ($(real-target),)
	real-target = all
endif

ifeq ($(real-firmware),)
	real-firmware = $(firmware)
endif

.PHONY: $(filter-out $(private-targets), $(MAKECMDGOALS))
$(filter-out $(private-targets), $(MAKECMDGOALS)):
	$(MAKE) -C $(OBJDIR) -f $(CURDIR)/Makefile SRC="$(topdir)" \
		OBJ=$(OBJDIR) objdir=$(OBJDIR) $(MAKECMDGOALS)

# Hook to add private Makefile targets for the maintainer.
-include $(topdir)/Makefile.private

else # ifeq ($(topdir),)

include $(MAKEDIR)/syslinux.mk

# Hook to add private Makefile targets for the maintainer.
-include $(topdir)/Makefile.private

#
# The BTARGET refers to objects that are derived from ldlinux.asm; we
# like to keep those uniform for debugging reasons; however, distributors
# want to recompile the installers (ITARGET).
#
# BOBJECTS and IOBJECTS are the same thing, except used for
# installation, so they include objects that may be in subdirectories
# with their own Makefiles.  Finally, there is a list of those
# directories.
#

<<<<<<< HEAD
ifndef EFI_BUILD
MODULES = memdisk/memdisk memdump/memdump.com modules/*.com \
=======
MODULES = memdisk/memdisk memdump/memdump.com \
>>>>>>> ddb10ce9
	com32/menu/*.c32 com32/modules/*.c32 com32/mboot/*.c32 \
	com32/hdt/*.c32 com32/rosh/*.c32 com32/gfxboot/*.c32 \
	com32/sysdump/*.c32 com32/lua/src/*.c32 com32/chain/*.c32 \
	com32/lib/*.c32 com32/libutil/*.c32 com32/gpllib/*.c32 \
<<<<<<< HEAD
	com32/elflink/ldlinux/*.c32
else
# memdump is BIOS specific code exclude it for EFI
# FIXME: Prune other BIOS-centric modules
MODULES = com32/menu/*.c32 com32/modules/*.c32 com32/mboot/*.c32 \
	com32/hdt/*.c32 com32/rosh/*.c32 com32/gfxboot/*.c32 \
	com32/sysdump/*.c32 com32/lua/src/*.c32 com32/chain/*.c32 \
	com32/lib/*.c32 com32/libutil/*.c32 com32/gpllib/*.c32 \
	com32/elflink/ldlinux/*.c32
endif
=======
	com32/elflink/ldlinux/*.c32 com32/cmenu/libmenu/*.c32
>>>>>>> ddb10ce9

# List of module objects that should be installed for all derivatives
INSTALLABLE_MODULES = $(MODULES)

# syslinux.exe is BTARGET so as to not require everyone to have the
# mingw suite installed
BTARGET  = version.gen version.h $(OBJDIR)/version.mk
BOBJECTS = $(BTARGET) \
	mbr/*.bin \
	core/pxelinux.0 core/isolinux.bin core/isolinux-debug.bin \
	gpxe/gpxelinux.0 dos/syslinux.com \
	win32/syslinux.exe win64/syslinux64.exe \
	dosutil/*.com dosutil/*.sys \
	$(MODULES)

# BSUBDIRs build the on-target binary components.
# ISUBDIRs build the installer (host) components.
#
# Note: libinstaller is both a BSUBDIR and an ISUBDIR.  It contains
# files that depend only on the B phase, but may have to be regenerated
# for "make installer".
<<<<<<< HEAD

ifdef EFI_BUILD

BSUBDIRS = codepage com32 lzo core modules mbr sample efi
ISUBDIRS = efi utils

INSTALLSUBDIRS = efi

else

BSUBDIRS = codepage com32 lzo core memdisk sample diag mbr memdump dos \
	   modules gpxe libinstaller win32 win64 dosutil

=======
BSUBDIRS = codepage com32 lzo core memdisk mbr memdump gpxe sample \
	   diag libinstaller dos win32 win64 dosutil
>>>>>>> ddb10ce9
ITARGET  =
IOBJECTS = $(ITARGET) \
	utils/gethostip utils/isohybrid utils/mkdiskimage \
	mtools/syslinux linux/syslinux extlinux/extlinux
ISUBDIRS = libinstaller mtools linux extlinux utils

# Things to install in /usr/bin
INSTALL_BIN   =	mtools/syslinux
# Things to install in /sbin
INSTALL_SBIN  = extlinux/extlinux
# Things to install in /usr/lib/syslinux
INSTALL_AUX   =	core/pxelinux.0 gpxe/gpxelinux.0 gpxe/gpxelinuxk.0 \
		core/isolinux.bin core/isolinux-debug.bin \
		dos/syslinux.com \
		mbr/*.bin $(INSTALLABLE_MODULES)
INSTALL_AUX_OPT = win32/syslinux.exe win64/syslinux64.exe
INSTALL_DIAG  =	diag/mbr/handoff.bin \
		diag/geodsp/geodsp1s.img.xz diag/geodsp/geodspms.img.xz

# These directories manage their own installables
INSTALLSUBDIRS = com32 utils dosutil

# Things to install in /boot/extlinux
EXTBOOTINSTALL = $(INSTALLABLE_MODULES)

# Things to install in /tftpboot
NETINSTALLABLE = core/pxelinux.0 gpxe/gpxelinux.0 \
		 $(INSTALLABLE_MODULES)

endif # ifdef EFI_BUILD

.PHONY: subdirs $(BSUBDIRS) $(ISUBDIRS)

ifeq ($(HAVE_FIRMWARE),)

firmware = bios efi32 efi64

# If no firmware was specified the rest of MAKECMDGOALS applies to all
# firmware.
ifeq ($(filter $(firmware),$(MAKECMDGOALS)),)
all strip tidy clean dist spotless install installer: bios efi32 efi64

else

# Don't do anything for the rest of MAKECMDGOALS at this level. It
# will be handled for each of $(firmware).
strip tidy clean dist spotless install installer:

endif

# Convert 'make bios strip' to 'make strip', etc for rest of the Makefiles.
MAKECMDGOALS := $(filter-out $(firmware),$(MAKECMDGOALS))
ifeq ($(MAKECMDGOALS),)
	MAKECMDGOALS += all
endif

#
# You'd think that we'd be able to use the 'define' directive to
# abstract the code for invoking make(1) in the output directory, but
# by using 'define' we lose the ability to build in parallel.
#
.PHONY: $(firmware)
bios:
	@mkdir -p $(OBJ)/bios
	$(MAKE) -C $(OBJ)/bios -f $(SRC)/Makefile SRC="$(SRC)" \
		objdir=$(OBJ)/bios OBJ=$(OBJ)/bios HAVE_FIRMWARE=1 \
		ARCH=i386 $(MAKECMDGOALS)

efi32:
	@mkdir -p $(OBJ)/efi32
	$(MAKE) -C $(OBJ)/efi32 -f $(SRC)/Makefile SRC="$(SRC)" \
		objdir=$(OBJ)/efi32 OBJ=$(OBJ)/efi32 HAVE_FIRMWARE=1 \
		ARCH=i386 BITS=32 EFI_BUILD=1 $(MAKECMDGOALS)

efi64:
	@mkdir -p $(OBJ)/efi64
	$(MAKE) -C $(OBJ)/efi64 -f $(SRC)/Makefile SRC="$(SRC)" \
		objdir=$(OBJ)/efi64 OBJ=$(OBJ)/efi64 HAVE_FIRMWARE=1 \
		ARCH=x86_64 BITS=64 EFI_BUILD=1 $(MAKECMDGOALS)

else # ifeq($(HAVE_FIRMWARE),)

all: all-local subdirs

all-local: $(BTARGET) $(ITARGET)
	-ls -l $(BOBJECTS) $(IOBJECTS)
subdirs: $(BSUBDIRS) $(ISUBDIRS)

$(sort $(ISUBDIRS) $(BSUBDIRS)):
	@mkdir -p $@
	$(MAKE) -C $@ SRC="$(SRC)/$@" OBJ="$(OBJ)/$@" \
		-f $(SRC)/$@/Makefile $(MAKECMDGOALS)

$(ITARGET):
	@mkdir -p $@
	$(MAKE) -C $@ SRC="$(SRC)/$@" OBJ="$(OBJ)/$@" \
		-f $(SRC)/$@/Makefile $(MAKECMDGOALS)

$(BINFILES):
	@mkdir -p $@
	$(MAKE) -C $@ SRC="$(SRC)/$@" OBJ="$(OBJ)/$@" \
		-f $(SRC)/$@/Makefile $(MAKECMDGOALS)

#
# List the dependencies to help out parallel builds.
dos extlinux linux mtools win32 win64: libinstaller
libinstaller: core
utils: mbr
core: com32
efi: core

installer: installer-local
	set -e; for i in $(ISUBDIRS); \
		do $(MAKE) -C $$i SRC="$(SRC)/$$i" OBJ="$(OBJ)/$$i" \
		-f $(SRC)/$$i/Makefile all; done


installer-local: $(ITARGET) $(BINFILES)

strip: strip-local
	set -e; for i in $(ISUBDIRS); \
		do $(MAKE) -C $$i SRC="$(SRC)/$$i" OBJ="$(OBJ)/$$i" \
		-f $(SRC)/$$i/Makefile strip; done
	-ls -l $(BOBJECTS) $(IOBJECTS)

strip-local:

version.gen: $(topdir)/version $(topdir)/version.pl
	$(PERL) $(topdir)/version.pl $< $@ '%define < @'
version.h: $(topdir)/version $(topdir)/version.pl
	$(PERL) $(topdir)/version.pl $< $@ '#define < @'

local-install: installer
	mkdir -m 755 -p $(INSTALLROOT)$(BINDIR)
	install -m 755 -c $(INSTALL_BIN) $(INSTALLROOT)$(BINDIR)
	mkdir -m 755 -p $(INSTALLROOT)$(SBINDIR)
	install -m 755 -c $(INSTALL_SBIN) $(INSTALLROOT)$(SBINDIR)
	mkdir -m 755 -p $(INSTALLROOT)$(AUXDIR)
	install -m 644 -c $(INSTALL_AUX) $(INSTALLROOT)$(AUXDIR)
	-install -m 644 -c $(INSTALL_AUX_OPT) $(INSTALLROOT)$(AUXDIR)
	mkdir -m 755 -p $(INSTALLROOT)$(DIAGDIR)
	install -m 644 -c $(INSTALL_DIAG) $(INSTALLROOT)$(DIAGDIR)
	mkdir -m 755 -p $(INSTALLROOT)$(MANDIR)/man1
	install -m 644 -c $(topdir)/man/*.1 $(INSTALLROOT)$(MANDIR)/man1
	: mkdir -m 755 -p $(INSTALLROOT)$(MANDIR)/man8
	: install -m 644 -c man/*.8 $(INSTALLROOT)$(MANDIR)/man8

ifndef EFI_BUILD
install: local-install
	set -e ; for i in $(INSTALLSUBDIRS) ; \
		do $(MAKE) -C $$i SRC="$(SRC)/$$i" OBJ="$(OBJ)/$$i" \
		-f $(SRC)/$$i/Makefile $@; done
else
install:
	set -e ; for i in $(INSTALLSUBDIRS) ; \
		do $(MAKE) -C $$i SRC="$(SRC)/$$i" OBJ="$(OBJ)/$$i" \
		BITS="$(BITS)" -f $(SRC)/$$i/Makefile $@; done

	mkdir -m 755 -p $(INSTALLROOT)$(AUXDIR)/efi$(BITS)
	install -m 755 $(MODULES) $(INSTALLROOT)$(AUXDIR)/efi$(BITS)
endif

netinstall: installer
	mkdir -p $(INSTALLROOT)$(TFTPBOOT)
	install -m 644 $(NETINSTALLABLE) $(INSTALLROOT)$(TFTPBOOT)

extbootinstall: installer
	mkdir -m 755 -p $(INSTALLROOT)$(EXTLINUXDIR)
	install -m 644 $(EXTBOOTINSTALL) $(INSTALLROOT)$(EXTLINUXDIR)

install-all: install netinstall extbootinstall

local-tidy:
	rm -f *.o *.elf *_bin.c stupid.* patch.offset
	rm -f *.lsr *.lst *.map *.sec *.tmp
	rm -f $(OBSOLETE)

tidy: local-tidy $(BESUBDIRS) $(IESUBDIRS) $(BSUBDIRS) $(ISUBDIRS)

local-clean:
	rm -f $(ITARGET)

clean: local-tidy local-clean $(BESUBDIRS) $(IESUBDIRS) $(BSUBDIRS) $(ISUBDIRS)

local-dist:
	find . \( -name '*~' -o -name '#*' -o -name core \
		-o -name '.*.d' -o -name .depend \) -type f -print0 \
	| xargs -0rt rm -f

dist: local-dist local-tidy $(BESUBDIRS) $(IESUBDIRS) $(BSUBDIRS) $(ISUBDIRS)

local-spotless:
	rm -f $(BTARGET) .depend *.so.*

spotless: local-clean local-dist local-spotless $(BESUBDIRS) $(IESUBDIRS) $(ISUBDIRS) $(BSUBDIRS)

# Shortcut to build linux/syslinux using klibc
klibc:
	$(MAKE) clean
	$(MAKE) CC=klcc ITARGET= ISUBDIRS='linux extlinux' BSUBDIRS=
endif # ifeq ($(HAVE_FIRMWARE),)

endif # ifeq ($(topdir),)

#
# Common rules that are needed by every invocation of make.
#
$(OBJDIR)/version.mk: $(topdir)/version $(topdir)/version.pl
	$(PERL) $(topdir)/version.pl $< $@ '< := @'<|MERGE_RESOLUTION|>--- conflicted
+++ resolved
@@ -122,18 +122,13 @@
 # directories.
 #
 
-<<<<<<< HEAD
 ifndef EFI_BUILD
-MODULES = memdisk/memdisk memdump/memdump.com modules/*.com \
-=======
 MODULES = memdisk/memdisk memdump/memdump.com \
->>>>>>> ddb10ce9
 	com32/menu/*.c32 com32/modules/*.c32 com32/mboot/*.c32 \
 	com32/hdt/*.c32 com32/rosh/*.c32 com32/gfxboot/*.c32 \
 	com32/sysdump/*.c32 com32/lua/src/*.c32 com32/chain/*.c32 \
 	com32/lib/*.c32 com32/libutil/*.c32 com32/gpllib/*.c32 \
-<<<<<<< HEAD
-	com32/elflink/ldlinux/*.c32
+	com32/elflink/ldlinux/*.c32 com32/cmenu/libmenu/*.c32
 else
 # memdump is BIOS specific code exclude it for EFI
 # FIXME: Prune other BIOS-centric modules
@@ -141,11 +136,8 @@
 	com32/hdt/*.c32 com32/rosh/*.c32 com32/gfxboot/*.c32 \
 	com32/sysdump/*.c32 com32/lua/src/*.c32 com32/chain/*.c32 \
 	com32/lib/*.c32 com32/libutil/*.c32 com32/gpllib/*.c32 \
-	com32/elflink/ldlinux/*.c32
-endif
-=======
 	com32/elflink/ldlinux/*.c32 com32/cmenu/libmenu/*.c32
->>>>>>> ddb10ce9
+endif
 
 # List of module objects that should be installed for all derivatives
 INSTALLABLE_MODULES = $(MODULES)
@@ -167,11 +159,10 @@
 # Note: libinstaller is both a BSUBDIR and an ISUBDIR.  It contains
 # files that depend only on the B phase, but may have to be regenerated
 # for "make installer".
-<<<<<<< HEAD
 
 ifdef EFI_BUILD
 
-BSUBDIRS = codepage com32 lzo core modules mbr sample efi
+BSUBDIRS = codepage com32 lzo core mbr sample efi
 ISUBDIRS = efi utils
 
 INSTALLSUBDIRS = efi
@@ -179,12 +170,8 @@
 else
 
 BSUBDIRS = codepage com32 lzo core memdisk sample diag mbr memdump dos \
-	   modules gpxe libinstaller win32 win64 dosutil
-
-=======
-BSUBDIRS = codepage com32 lzo core memdisk mbr memdump gpxe sample \
-	   diag libinstaller dos win32 win64 dosutil
->>>>>>> ddb10ce9
+	   gpxe libinstaller win32 win64 dosutil
+
 ITARGET  =
 IOBJECTS = $(ITARGET) \
 	utils/gethostip utils/isohybrid utils/mkdiskimage \
